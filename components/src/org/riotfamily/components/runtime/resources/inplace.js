--- conflicted
+++ resolved
@@ -398,227 +398,12 @@
 		}
 	},
 	
-<<<<<<< HEAD
 	cleanUp: function(html) {
  		return html.replace(/<!--(.|\n)*?-->/g, '')
  			.replace(/&lt;!--(.|\n)*?(smso-|@page)(.|\n)*?--&gt;/g, '')
  			.replace(/<p>(\s|&nbsp;)*<\/p>/g, '')
  			.replace(/<\s*?br\s*?>/ig, '<br />')
  			.strip();
-=======
-	cleanUp: function(str) {
- 		str = str.replace(/<!(?:--[\s\S]*?--\s*)?>\s*/g, '');
- 		return str.replace(/<\s*?br\s*?>/ig, '<br />');
-	}
-
-});
-
-riot.Popup = Class.create({
-	initialize: function(title, content, ok, autoSize) {
-		this.ok = ok;
-		this.autoSize = autoSize;
-		this.overlay = new Element('div', {id: 'riot-overlay'}).setStyle({display: 'none'});
-		
-		if (typeof content == 'string') {
-			this.content = new Element('iframe', {src: content, width: 1, height: 1}).observe('load', this.open.bind(this));
-		}
-		else {
-			this.content = content;
-		}
-		
-		this.div = new Element('div', {id: 'riot-popup'}).setStyle({position: 'absolute'})
-			.insert(new Element('div', {'class': 'riot-close-button'}).observe('click', this.close.bind(this)))
-			.insert(new Element('div', {'class': 'headline'}).insert(title))
-			.insert(this.content)
-			.insert(ok ? new Element('div', {'class': 'button-ok'}).observe('click', ok.bind(this)).insert('Ok') : '')
-			.makeInvisible();
-		
-		this.keyDownHandler = this.handleKeyDown.bindAsEventListener(this);
-		Event.observe(document, 'keydown', this.keyDownHandler);
-		
-		document.body.appendChild(this.overlay);
-		document.body.appendChild(this.div);
-	},
-
-	hideElements: function(name) {
-		var exclude = this.div;
-		$$(name).each(function (e) {
-			if (!e.childOf(exclude) && e.getStyle('visibility') != 'hidden') {
-				e.makeInvisible();
-				e.hidden = true;
-			}
-		});
-	},
-
-	showElements: function(name) {
-		$$(name).each(function (e) {
-			if (e.hidden) {
-				e.makeVisible();
-				e.hidden = false;
-			}
-		});
-	},
-
-	open: function() {
-		if (riot.activePopup) {
-			return;
-		}
-		riot.activePopup = this;
-		var initialWidth = document.body.offsetWidth;
-		if (Prototype.Browser.IE) {
-			this.hideElements('select');
-		}
-		this.root = $$(document.compatMode && document.compatMode == 'BackCompat' ? 'body' : 'html').first().makeClipping();
-		this.hideElements('object');
-		this.hideElements('embed');
-
-		var top = 50;
-		var left = 50;
-		if (this.autoSize) {
-			var doc = this.content.contentWindow || this.content.contentDocument;
-			if (doc) {
-				if (doc.document) {
-					doc = doc.document;
-				}
-				doc.viewport = document.viewport;
-				doc.body.parentNode.style.border = 'none';
-				var w = 600;
-				Element.extend(doc.body).select('.element').each(function (el) {
-					if (el.up().getWidth() > w) {
-						w = el.up().getWidth();
-					}
-				});
-				w += 32;
-				w = Math.min(Math.round(document.viewport.getWidth() - 32), w);
-				var offsetH = Math.max(doc.body.offsetHeight,document.documentElement.clientHeight) + 32;
-				var h = Math.min(Math.round(doc.viewport.getHeight() * 0.8), offsetH);
-				this.content.style.height = h + 'px';
-				this.div.style.width = w + 'px';
-			}
-			top = Math.max(5, Math.round(document.viewport.getHeight() / 2 - this.div.clientHeight / 2));
-			left = Math.round(document.viewport.getWidth() / 2 - this.div.clientWidth / 2);
-		}
-		else {
-			this.div.style.width = (document.viewport.getWidth() - 100) + 'px';
-			this.content.style.height = (document.viewport.getHeight() - 150) + 'px';
-		}
-
-		this.div.hide();
-		this.div.style.position = '';
-		if (this.div.getStyle('position') != 'fixed') {
-			var scroll = document.viewport.getScrollOffsets();
-			top += scroll.top;
-			left += scroll.left;
-		}
-		this.div.style.top = top + 'px';
-		this.div.style.left = left + 'px';
-		
-		var h = Math.max(document.viewport.getHeight(), document.body.getHeight());
-		this.overlay.style.height = h + 'px';
-		this.overlay.show();
-		riot.outline.suspended = true;
-		riot.outline.hide();
-		this.div.makeVisible().show();
-
-		// The call to makeClipping() above removes the scrollbars - add a margin to prevent visual shift. 
-		var margin = (document.body.offsetWidth - initialWidth) + 'px'; 
-		document.body.style.marginRight = margin;
-		this.overlay.style.paddingRight = margin; 
-	},
-
-	close: function() {
-		Event.stopObserving(document, 'keydown', this.keyDownHandler);
-		if (riot.activePopup == this) {
-			if (Prototype.Browser.IE) {
-				this.showElements('select');
-			}
-			// Reset the margin
-			document.body.style.marginRight = 0;
-			this.root.undoClipping();
-			if (Prototype.Browser.WebKit) {
-				// Force re-rendering of scrollbars in Safari
-				window.scrollBy(0,-1);
-				window.scrollBy(0,1);
-			}
-			this.showElements('object');
-			this.showElements('embed');
-			this.div.remove();
-			this.overlay.remove();
-			riot.outline.suspended = false;
-			riot.activePopup = null;
-		}
-	},
-
-	/* Handler that is invoked when a key has been pressed */
-	handleKeyDown: function(ev) {
-		if (ev.keyCode == Event.KEY_ESC) {
-			Event.stop(ev);
-			this.close();
-		}
-	}
-
-});
-
-riot.TextareaPopup = Class.create(riot.Popup, {
-
-	initialize: function($super, editor) {
-		this.textarea = RBuilder.node('textarea', {value: editor.text || ''}),
-		$super('${title.editorPopup}', this.textarea, editor.save.bind(editor), true);
-		var availableTextareaHeight = document.viewport.getHeight() - 82;
-		if (availableTextareaHeight < this.textarea.getHeight()) {
-			this.textarea.style.height = availableTextareaHeight + 'px';
-		}
-	},
-
-	setText: function(text) {
-		this.textarea.value = text;
-		this.textarea.focus();
-	},
-
-	getText: function() {
-		return this.textarea.value;
-	}
-
-});
-
-riot.TinyMCEPopup = Class.create(riot.TextareaPopup, {
-	initialize: function($super, editor, settings) {
-		$super(editor);
-		this.div.addClassName('riot-richtext');
-		if (this.textarea.value == '') {
-			this.textarea.value = '<p>&nbsp;</p>';
-		}
-		this.textarea.makeInvisible();
-		this.open();
-
-		tinymce.dom.Event._pageInit();
-		tinyMCE.init(Object.extend({
-			elements: this.textarea.identify(),
-			auto_focus: this.textarea.id,
-			init_instance_callback: this.setInstance.bind(this)
-		}, settings));
-	},
-
-	setInstance: function(tinymce) {
-		this.tinymce = tinymce;
-	},
-	
-	close: function($super) {
-		tinymce.EditorManager.remove(this.tinymce);
-		$super();
-	},
-
-	setText: function(text) {
-		this.tinymce.setContent(text);
-	},
-
-	getText: function() {
-		var html = this.tinymce.getContent();
-		html = html.replace(/<!--(.|\n)*?-->/g, '');
-		html = html.replace(/&lt;!--(.|\n)*?(smso-|@page)(.|\n)*?--&gt;/g, '');
-		html = html.replace(/<p>\s*<\/p>/g, '');
-		return html.strip();
->>>>>>> 5559fab9
 	}
 
 });
