--- conflicted
+++ resolved
@@ -434,13 +434,6 @@
 			this.replaceHtml(chunks[0]);
 		},
 		
-		renderChunks: function(chunks) {
-			for (var i = chunks.length - 1; i > 0 ; i--) {
-				this.element.insert({after: chunks[i]});
-			}
-			this.replaceHtml(chunks[0]);
-		},
-		
 		update: function() {
 			ComponentEditor.renderComponent(this.id, this.replaceHtml.bind(this));
 		},
@@ -556,17 +549,8 @@
 			this.componentList.findComponentElements();
 			this.componentList.updatePositionClasses();
 			this.id = el.readAttribute('riot:contentId');
-<<<<<<< HEAD
-			if (window.riotEditCallbacks) {
-				riotEditCallbacks.each(function(callback) {
-					callback(el);
-				});
-			}
-			findContainer(el).markAsDirty();
-=======
 			el.fire('component:updated');
 			riot.toolbar.enablePreviewButton();
->>>>>>> f7fb5553
 			new Effect.BlindDown(el, {
 				duration: 0.5, 
 				afterFinish: this.afterInsert.bind(this)
@@ -663,32 +647,12 @@
 			if (el.getStyle('float') != 'none') {
 				draggable.options.constraint = false;
 			}
-<<<<<<< HEAD
-			this.nextEl = draggable.element.next('.riot-component');
-=======
 			this.prevEl = draggable.element.previous('.riot-component');
->>>>>>> f7fb5553
 		},
 		
 		onEnd: function(eventName, draggable, event) {
 			var el = draggable.element;
 			el.removeClassName('riot-drag');
-<<<<<<< HEAD
-			var nextEl = el.next('.riot-component');
-			if(el.parentNode == this.element && nextEl != this.nextEl) {
-				this.componentList.findComponentElements();
-				var nextId = null;
-				if (nextEl) {
-					nextId = getContent(nextEl).id;
-					nextEl.forceRerendering();
-				}
-				var component = getContent(el);
-				ComponentEditor.moveComponent(component.id, nextId);
-				component.markAsDirty();
-			}
-			this.componentList.updatePositionClasses();
-			this.nextEl = null;
-=======
 			var prevEl = el.previous('.riot-component');
 			if(el.parentNode == this.element && prevEl != this.prevEl) {
 				this.componentList.findComponentElements();
@@ -703,7 +667,6 @@
 			}
 			this.componentList.updatePositionClasses();
 			this.prevEl = null;
->>>>>>> f7fb5553
 		}
 	});
 	
