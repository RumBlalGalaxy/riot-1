--- conflicted
+++ resolved
@@ -12,17 +12,6 @@
  */
 package org.riotfamily.components.model;
 
-<<<<<<< HEAD
-import javax.persistence.CascadeType;
-import javax.persistence.DiscriminatorValue;
-import javax.persistence.Entity;
-import javax.persistence.JoinColumn;
-import javax.persistence.ManyToOne;
-
-@Entity
-@DiscriminatorValue("Component")
-public class Component extends Content {
-=======
 import java.util.ListIterator;
 
 import org.springframework.util.Assert;
@@ -33,7 +22,6 @@
  * select a rendering view and a form to edit the component's properties.   
  */
 public class Component extends ContentMapImpl {
->>>>>>> f7fb5553
 
 	private ComponentList list;
 	
@@ -61,15 +49,8 @@
 		this.type = type;
 	}
 
-<<<<<<< HEAD
-	@ManyToOne(cascade=CascadeType.MERGE)
-	@JoinColumn(name="list", insertable=false, updatable=false)
-	public ComponentList getList() {
-		return list;
-=======
 	public void delete() {
 		Assert.isTrue(list.remove(this));
->>>>>>> f7fb5553
 	}
 	
 	public void move(String after) {
