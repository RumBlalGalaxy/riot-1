--- conflicted
+++ resolved
@@ -28,12 +28,7 @@
 import org.directwebremoting.WebContextFactory;
 import org.directwebremoting.annotations.RemoteMethod;
 import org.directwebremoting.annotations.RemoteProxy;
-<<<<<<< HEAD
-import org.riotfamily.cachius.CacheService;
-import org.riotfamily.common.util.FormatUtils;
-=======
 import org.riotfamily.common.servlet.CapturingResponseWrapper;
->>>>>>> f7fb5553
 import org.riotfamily.common.util.Generics;
 import org.riotfamily.common.util.RiotLog;
 import org.riotfamily.components.config.ContentFormRepository;
@@ -74,21 +69,11 @@
 	private MessageSource messageSource;
 	
 	
-<<<<<<< HEAD
-	public ComponentEditorImpl(CacheService cacheService, 
-			ComponentRenderer renderer, 
-			ComponentMetaDataProvider metaDataProvider,
-			ContentFormRepository formRepository) {
-		
-		this.cacheService = cacheService;
-		this.renderer = new EditModeComponentDecorator(renderer, metaDataProvider, formRepository);
-=======
 	public ComponentEditorImpl(ComponentRenderer renderer, 
 			ComponentMetaDataProvider metaDataProvider,
 			ContentFormRepository formRepository) {
 		
 		this.renderer = new EditModeComponentRenderer(renderer, metaDataProvider, formRepository);
->>>>>>> f7fb5553
 		this.metaDataProvider = metaDataProvider;
 	}
 
@@ -142,15 +127,9 @@
 		int offset = list.indexOf(component);
 		
 		for (int i = 1; i < chunks.length; i++) {
-<<<<<<< HEAD
-			component = createComponent(type);
-			list.insertComponent(component, offset + i);
-			component.setValue(property, chunks[i]);
-=======
 			component = createComponent(list, type);
 			list.add(offset + i, component);
 			component.put(property, chunks[i]);
->>>>>>> f7fb5553
 			html[i] = renderComponent(component);
 		}
 		nofifyUsers();
@@ -166,28 +145,11 @@
 		return result;
 	}
 	
-	@RemoteMethod
-	public List<ComponentMetaData> getComponentMetaData(String[] types) {
-		List<ComponentMetaData> result = Generics.newArrayList();
-		for (int i = 0; i < types.length; i++) {
-			result.add(metaDataProvider.getMetaData(types[i]));
-		}
-		return result;
-	}
-	
 	/**
 	 * Creates a new Component and inserts it in the list identified
 	 * by the given id.
 	 */
 	@RemoteMethod
-<<<<<<< HEAD
-	public String insertComponent(Long listId, int position, String type) {
-		Assert.notNull(listId, "listId must not be null");
-		Assert.notNull(type, "type must not be null");
-		ComponentList componentList = ComponentList.load(listId);
-		Component component = createComponent(type);
-		componentList.insertComponent(component, position);
-=======
 	public String insertComponent(String listId, int position, String type) {
 		Assert.notNull(listId, "listId must not be null");
 		Assert.notNull(type, "type must not be null");
@@ -195,7 +157,6 @@
 		Component component = createComponent(componentList, type);
 		componentList.add(position, component);
 		nofifyUsers();
->>>>>>> f7fb5553
 		return renderComponent(component);
 	}
 
@@ -205,12 +166,6 @@
 	 * @param type The type of the version to create
 	 * @return The newly created component
 	 */
-<<<<<<< HEAD
-	private Component createComponent(String type) {
-		Component component = new Component(type);
-		component.wrap(metaDataProvider.getMetaData(type).getDefaults());
-		component.save();
-=======
 	private Component createComponent(ComponentList list, String type) {
 		Component component = new Component(list);
 		component.setType(type);
@@ -218,16 +173,11 @@
 		if (defaults != null) {
 			component.putAll(defaults);
 		}
->>>>>>> f7fb5553
 		return component;
 	}
 	
 	@RemoteMethod
-<<<<<<< HEAD
-	public String setType(Long componentId, String type) {
-=======
 	public String setType(String componentId, String type) {
->>>>>>> f7fb5553
 		Assert.notNull(componentId, "componentId must not be null");
 		Assert.notNull(type, "type must not be null");
 		Component component = Component.load(componentId);
@@ -313,7 +263,6 @@
 		
 		WebContext webContext = WebContextFactory.get();
 		HttpServletRequest request = webContext.getHttpServletRequest();
-<<<<<<< HEAD
 
 		final ScriptSession currentSession = webContext.getScriptSession();
 		final String host = request.getServerName();
@@ -321,15 +270,6 @@
 		
 		Locale locale = RequestContextUtils.getLocale(request);
 
-=======
-
-		final ScriptSession currentSession = webContext.getScriptSession();
-		final String host = request.getServerName();
-		final RiotUser user = AccessController.getCurrentUser();
-		
-		Locale locale = RequestContextUtils.getLocale(request);
-
->>>>>>> f7fb5553
 		currentSession.setAttribute("host", host);
 		currentSession.setAttribute("userId", user.getUserId());
 		
