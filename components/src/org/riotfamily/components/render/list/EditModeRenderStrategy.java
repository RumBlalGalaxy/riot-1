/* Licensed under the Apache License, Version 2.0 (the "License");
 * you may not use this file except in compliance with the License.
 * You may obtain a copy of the License at
 *
 *     http://www.apache.org/licenses/LICENSE-2.0
 *
 * Unless required by applicable law or agreed to in writing, software
 * distributed under the License is distributed on an "AS IS" BASIS,
 * WITHOUT WARRANTIES OR CONDITIONS OF ANY KIND, either express or implied.
 * See the License for the specific language governing permissions and
 * limitations under the License.
 */
package org.riotfamily.components.render.list;

import java.io.IOException;

import javax.servlet.http.HttpServletRequest;
import javax.servlet.http.HttpServletResponse;

import org.riotfamily.common.markup.DocumentWriter;
import org.riotfamily.components.config.ComponentListConfig;
import org.riotfamily.components.meta.ComponentMetaDataProvider;
import org.riotfamily.components.model.Component;
import org.riotfamily.components.model.ComponentList;
import org.riotfamily.components.render.component.ComponentRenderer;
import org.riotfamily.components.render.component.EditModeComponentRenderer;
import org.riotfamily.forms.factory.FormRepository;

public class EditModeRenderStrategy extends DefaultRenderStrategy {

	private EditModeComponentRenderer editModeRenderer;
	
	public EditModeRenderStrategy(ComponentRenderer renderer,
			ComponentMetaDataProvider metaDataProvider,
			FormRepository formRepository, ComponentListRenderer listRenderer) {
		
		super(renderer);
<<<<<<< HEAD
		editModeRenderer = new EditModeComponentDecorator(
=======
		editModeRenderer = new EditModeComponentRenderer(
>>>>>>> f7fb5553
				renderer, metaDataProvider, formRepository);
		
		listRenderer.setEditModeRenderStrategy(this);
	}
	
	/**
	 * Overrides the default implementation to render a DIV tag around the
	 * actual list. The DIV has attributes that are required for the
	 * Riot toolbar JavaScript.
	 */
	@Override
	public void render(ComponentList list, 
			ComponentListConfig config,
			HttpServletRequest request, HttpServletResponse response) 
			throws Exception {
		
		DocumentWriter doc = new DocumentWriter(response.getWriter());
		
		doc.start("div")
			.attribute("class", "riot-component-list")
			.attribute("riot:listId", list.getCompositeId());
		
		doc.body();
		super.render(list, config, request, response);
		doc.end();
		
		doc.start("script").body("riotComponentListConfig" + list.getCompositeId() 
				+ " = " + config.toJSON() + ";", false);
		
		doc.end();
	}

	/**
	 * Overrides the default implementation to render a DIV tag around the
	 * actual component. The DIV has attributes that are required for the
	 * Riot toolbar JavaScript.
	 * @throws IOException
	 */
	@Override
	protected void renderComponent(Component component, 
			ComponentListConfig config, HttpServletRequest request,
			HttpServletResponse response) throws Exception {

		editModeRenderer.render(component, request, response);
	}

}<|MERGE_RESOLUTION|>--- conflicted
+++ resolved
@@ -35,11 +35,7 @@
 			FormRepository formRepository, ComponentListRenderer listRenderer) {
 		
 		super(renderer);
-<<<<<<< HEAD
-		editModeRenderer = new EditModeComponentDecorator(
-=======
 		editModeRenderer = new EditModeComponentRenderer(
->>>>>>> f7fb5553
 				renderer, metaDataProvider, formRepository);
 		
 		listRenderer.setEditModeRenderStrategy(this);
