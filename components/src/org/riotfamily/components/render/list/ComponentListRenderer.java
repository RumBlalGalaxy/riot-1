/* Licensed under the Apache License, Version 2.0 (the "License");
 * you may not use this file except in compliance with the License.
 * You may obtain a copy of the License at
 *
 *     http://www.apache.org/licenses/LICENSE-2.0
 *
 * Unless required by applicable law or agreed to in writing, software
 * distributed under the License is distributed on an "AS IS" BASIS,
 * WITHOUT WARRANTIES OR CONDITIONS OF ANY KIND, either express or implied.
 * See the License for the specific language governing permissions and
 * limitations under the License.
 */
package org.riotfamily.components.render.list;

import java.io.StringWriter;
import java.util.Map;

import javax.servlet.http.HttpServletRequest;
import javax.servlet.http.HttpServletResponse;

<<<<<<< HEAD
import org.riotfamily.common.web.util.CapturingResponseWrapper;
=======
import org.riotfamily.common.servlet.CapturingResponseWrapper;
>>>>>>> f7fb5553
import org.riotfamily.components.config.ComponentListConfig;
import org.riotfamily.components.meta.ComponentMetaDataProvider;
import org.riotfamily.components.model.Component;
import org.riotfamily.components.model.ComponentList;
import org.riotfamily.components.model.Content;
<<<<<<< HEAD
import org.riotfamily.components.model.ContentContainer;
import org.riotfamily.components.render.component.ComponentRenderer;
=======
import org.riotfamily.components.model.ContentMap;
>>>>>>> f7fb5553
import org.riotfamily.components.support.EditModeUtils;
import org.riotfamily.core.security.AccessController;
import org.springframework.transaction.PlatformTransactionManager;
import org.springframework.transaction.TransactionStatus;
import org.springframework.transaction.support.TransactionCallbackWithoutResult;
import org.springframework.transaction.support.TransactionTemplate;

public class ComponentListRenderer {
	
	private PlatformTransactionManager transactionManager;
	
	private RenderStrategy liveModeRenderStrategy;
	
	private RenderStrategy editModeRenderStrategy;
	
	private ComponentMetaDataProvider metaDataProvider;
	
	
	public ComponentListRenderer(PlatformTransactionManager transactionManager) {
		this.transactionManager = transactionManager;
	}

	public void setLiveModeRenderStrategy(RenderStrategy liveModeRenderStrategy) {
		this.liveModeRenderStrategy = liveModeRenderStrategy;
	}

	public void setEditModeRenderStrategy(RenderStrategy editModeRenderStrategy) {
		this.editModeRenderStrategy = editModeRenderStrategy;
	}
	
	public void setMetaDataProvider(ComponentMetaDataProvider metaDataProvider) {
		this.metaDataProvider = metaDataProvider;
	}
	
<<<<<<< HEAD
	private ComponentList createList(Content content, String key, 
=======
	private ComponentList createList(final Content content, String key, 
>>>>>>> f7fb5553
			ComponentListConfig config) {
		
		final ComponentList list = new ComponentList(content);
		content.put(key, list);
		if (config.getInitialTypes() != null) {
			for (String type : config.getInitialTypes()) {
<<<<<<< HEAD
				Component component = new Component(type);
				component.wrap(metaDataProvider.getMetaData(type).getDefaults());
				list.appendComponent(component);
=======
				Component component = new Component(list);
				component.setType(type);
				Map<String, Object> defaults = metaDataProvider.getMetaData(type).getDefaults();
				if (defaults != null) {
					component.putAll(defaults);
				}
				list.add(component);
>>>>>>> f7fb5553
			}
		}
		new TransactionTemplate(transactionManager).execute(new TransactionCallbackWithoutResult() {
			protected void doInTransactionWithoutResult(TransactionStatus status) {
				content.save();
			}
		});
		return list;
	}
	
	public String renderComponentList(ContentMap contentMap, 
			String key, ComponentListConfig config,
			HttpServletRequest request,
			HttpServletResponse response) 
			throws Exception {

		ComponentList list;
		RenderStrategy strategy = liveModeRenderStrategy;
<<<<<<< HEAD
		request.setAttribute(ComponentRenderer.PARENT_ATTRIBUTE, component);
		list = (ComponentList) component.getValue(key);
=======
		list = (ComponentList) contentMap.get(key);
>>>>>>> f7fb5553
		if (EditModeUtils.isEditMode(request)) {
			if (list == null) {
				list = createList(contentMap.getContent(), key, config);
			}
			if (AccessController.isGranted("edit", 
					contentMap.getContent().getContainer().getOwner())) {
				
				strategy = editModeRenderStrategy;
			}
		}
		
		StringWriter sw = new StringWriter();
		if (list != null) {
			strategy.render(list, config, request, new CapturingResponseWrapper(response, sw));
		}
<<<<<<< HEAD
		request.removeAttribute(ComponentRenderer.PARENT_ATTRIBUTE);
=======
>>>>>>> f7fb5553
		return sw.toString();
	}

}<|MERGE_RESOLUTION|>--- conflicted
+++ resolved
@@ -18,22 +18,13 @@
 import javax.servlet.http.HttpServletRequest;
 import javax.servlet.http.HttpServletResponse;
 
-<<<<<<< HEAD
-import org.riotfamily.common.web.util.CapturingResponseWrapper;
-=======
 import org.riotfamily.common.servlet.CapturingResponseWrapper;
->>>>>>> f7fb5553
 import org.riotfamily.components.config.ComponentListConfig;
 import org.riotfamily.components.meta.ComponentMetaDataProvider;
 import org.riotfamily.components.model.Component;
 import org.riotfamily.components.model.ComponentList;
 import org.riotfamily.components.model.Content;
-<<<<<<< HEAD
-import org.riotfamily.components.model.ContentContainer;
-import org.riotfamily.components.render.component.ComponentRenderer;
-=======
 import org.riotfamily.components.model.ContentMap;
->>>>>>> f7fb5553
 import org.riotfamily.components.support.EditModeUtils;
 import org.riotfamily.core.security.AccessController;
 import org.springframework.transaction.PlatformTransactionManager;
@@ -68,22 +59,13 @@
 		this.metaDataProvider = metaDataProvider;
 	}
 	
-<<<<<<< HEAD
-	private ComponentList createList(Content content, String key, 
-=======
 	private ComponentList createList(final Content content, String key, 
->>>>>>> f7fb5553
 			ComponentListConfig config) {
 		
 		final ComponentList list = new ComponentList(content);
 		content.put(key, list);
 		if (config.getInitialTypes() != null) {
 			for (String type : config.getInitialTypes()) {
-<<<<<<< HEAD
-				Component component = new Component(type);
-				component.wrap(metaDataProvider.getMetaData(type).getDefaults());
-				list.appendComponent(component);
-=======
 				Component component = new Component(list);
 				component.setType(type);
 				Map<String, Object> defaults = metaDataProvider.getMetaData(type).getDefaults();
@@ -91,7 +73,6 @@
 					component.putAll(defaults);
 				}
 				list.add(component);
->>>>>>> f7fb5553
 			}
 		}
 		new TransactionTemplate(transactionManager).execute(new TransactionCallbackWithoutResult() {
@@ -110,12 +91,7 @@
 
 		ComponentList list;
 		RenderStrategy strategy = liveModeRenderStrategy;
-<<<<<<< HEAD
-		request.setAttribute(ComponentRenderer.PARENT_ATTRIBUTE, component);
-		list = (ComponentList) component.getValue(key);
-=======
 		list = (ComponentList) contentMap.get(key);
->>>>>>> f7fb5553
 		if (EditModeUtils.isEditMode(request)) {
 			if (list == null) {
 				list = createList(contentMap.getContent(), key, config);
@@ -131,10 +107,6 @@
 		if (list != null) {
 			strategy.render(list, config, request, new CapturingResponseWrapper(response, sw));
 		}
-<<<<<<< HEAD
-		request.removeAttribute(ComponentRenderer.PARENT_ATTRIBUTE);
-=======
->>>>>>> f7fb5553
 		return sw.toString();
 	}
 
