/* Licensed under the Apache License, Version 2.0 (the "License");
 * you may not use this file except in compliance with the License.
 * You may obtain a copy of the License at
 *
 *     http://www.apache.org/licenses/LICENSE-2.0
 *
 * Unless required by applicable law or agreed to in writing, software
 * distributed under the License is distributed on an "AS IS" BASIS,
 * WITHOUT WARRANTIES OR CONDITIONS OF ANY KIND, either express or implied.
 * See the License for the specific language governing permissions and
 * limitations under the License.
 */
package org.riotfamily.components.render.component;

import java.util.HashMap;
import java.util.Locale;
import java.util.Map;

import javax.servlet.http.HttpServletRequest;
import javax.servlet.http.HttpServletResponse;

import org.riotfamily.common.view.ViewResolutionException;
import org.riotfamily.common.view.ViewResolverHelper;
import org.riotfamily.components.model.Component;
import org.springframework.web.servlet.View;

/**
 * ComponentRenderer implementation that resolves a view-name just like 
 * Spring's DispatcherServlet and renders the view passing the 
 * Component's properties as model.
 */
public class ViewComponentRenderer extends AbstractComponentRenderer {

	private String viewNamePrefix = "";
	
	private String viewNameSuffix = "";
	
	private ViewResolverHelper viewResolverHelper;
	
	public void setViewNamePrefix(String viewNamePrefix) {
		this.viewNamePrefix = viewNamePrefix;
	}

	public void setViewNameSuffix(String viewNameSuffix) {
		this.viewNameSuffix = viewNameSuffix;
	}

	public void setViewResolverHelper(ViewResolverHelper viewResolverHelper) {
		this.viewResolverHelper = viewResolverHelper;
<<<<<<< HEAD
	}
	
	public View getView(String type) {
		try {
			String viewName = viewNamePrefix + type + viewNameSuffix;
			return viewResolverHelper.resolveView(Locale.getDefault(), viewName);
		}
		catch (ViewResolutionException e) {
			return null;
		}
=======
>>>>>>> f7fb5553
	}
	
	public View getView(String type) {
		try {
			String viewName = viewNamePrefix + type + viewNameSuffix;
			return viewResolverHelper.resolveView(Locale.getDefault(), viewName);
		}
		catch (ViewResolutionException e) {
			return null;
		}
	}
	
	@Override
	protected void renderInternal(Component component, 
			HttpServletRequest request, HttpServletResponse response) 
			throws Exception {

		Map<String, Object> model = new HashMap<String, Object>();
		model.putAll(component);
		
		model.put("contentMap", component);
		model.put(THIS, component);
<<<<<<< HEAD
		model.put(POSITION, new Integer(position));
		model.put(LIST_SIZE, new Integer(listSize));
		model.put(PARENT, request.getAttribute(PARENT_ATTRIBUTE));
=======
		model.put(POSITION, component.getPosition());
		model.put(LIST_SIZE, component.getList().size());
>>>>>>> f7fb5553
		
		try {
			String viewName = viewNamePrefix + component.getType() + viewNameSuffix;
			View view = viewResolverHelper.resolveView(request, viewName);
			view.render(model, request, response);
		}
		catch (ViewResolutionException e) {
			log.warn("ViewResolutionException - Skipping component ...", e);
		}
	}	

}<|MERGE_RESOLUTION|>--- conflicted
+++ resolved
@@ -47,19 +47,6 @@
 
 	public void setViewResolverHelper(ViewResolverHelper viewResolverHelper) {
 		this.viewResolverHelper = viewResolverHelper;
-<<<<<<< HEAD
-	}
-	
-	public View getView(String type) {
-		try {
-			String viewName = viewNamePrefix + type + viewNameSuffix;
-			return viewResolverHelper.resolveView(Locale.getDefault(), viewName);
-		}
-		catch (ViewResolutionException e) {
-			return null;
-		}
-=======
->>>>>>> f7fb5553
 	}
 	
 	public View getView(String type) {
@@ -82,14 +69,8 @@
 		
 		model.put("contentMap", component);
 		model.put(THIS, component);
-<<<<<<< HEAD
-		model.put(POSITION, new Integer(position));
-		model.put(LIST_SIZE, new Integer(listSize));
-		model.put(PARENT, request.getAttribute(PARENT_ATTRIBUTE));
-=======
 		model.put(POSITION, component.getPosition());
 		model.put(LIST_SIZE, component.getList().size());
->>>>>>> f7fb5553
 		
 		try {
 			String viewName = viewNamePrefix + component.getType() + viewNameSuffix;
