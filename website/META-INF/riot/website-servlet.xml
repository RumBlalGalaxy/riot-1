--- conflicted
+++ resolved
@@ -86,11 +86,7 @@
 		<property name="interceptors">
 			<list>
 				<bean class="org.riotfamily.core.view.NoCacheHeaderInterceptor" />
-<<<<<<< HEAD
-				<bean class="org.riotfamily.common.web.view.FlashScopeInterceptor" />
-=======
 				<bean class="org.riotfamily.common.view.FlashScopeInterceptor" />
->>>>>>> f7fb5553
 			</list>
 		</property>
 	</bean>
@@ -145,7 +141,6 @@
 			<props>
 				<prop key="c">classpath:org/riotfamily/website/view/common.ftl</prop>
 				<prop key="form">classpath:org/riotfamily/website/form/form.ftl</prop>
-				<prop key="cache">classpath:org/riotfamily/website/cache/cache.ftl</prop>
 				<prop key="template">classpath:org/riotfamily/website/template/template.ftl</prop>
 				<prop key="txt2img">classpath:org/riotfamily/website/txt2img/txt2img.ftl</prop>
 			</props>
@@ -210,16 +205,7 @@
 	</bean>
 	
 	<bean id="templateMacroHelper" class="org.riotfamily.website.template.TemplateMacroHelperFactory" />
-<<<<<<< HEAD
-	
-	<bean id="cacheMacroHelper" class="org.riotfamily.website.cache.CacheMacroHelperFactory">
-		<constructor-arg ref="cacheService" />
-		<constructor-arg ref="cacheKeyAugmentor" />
-	</bean>
-	
-=======
 		
->>>>>>> f7fb5553
 	<bean id="riotHyphenator" class="org.riotfamily.website.hyphenate.RiotHyphenator">
 		<property name="baseDir" value="/WEB-INF/hyphenation" />
 	</bean>
