<beans
	xmlns="http://www.springframework.org/schema/beans"
	xmlns:util="http://www.springframework.org/schema/util"
	xmlns:xsi="http://www.w3.org/2001/XMLSchema-instance"
	xsi:schemaLocation="
		http://www.springframework.org/schema/util
		http://www.springframework.org/schema/util/spring-util-2.5.xsd
		http://www.springframework.org/schema/beans
		http://www.springframework.org/schema/beans/spring-beans-2.5.xsd">

	<description>
		Website servlet (Riot Website)
	</description>
	
	<bean id="messageSource" class="org.springframework.context.support.ReloadableResourceBundleMessageSource">
		<description>
			Default MessageSource for the website servlet that reads properties
			from /WEB-INF/i18n/messages.
		</description>
		<property name="defaultEncoding" value="UTF-8" />
		<property name="fallbackToSystemLocale" value="false" />
		<property name="cacheSeconds" value="1" />
        <property name="basename" value="/WEB-INF/i18n/messages" />
    </bean>
	
	<bean id="configurer" class="org.riotfamily.common.beans.config.ProfileConfigurer">
		<description>
			Configurer that fills in placeholders from application.properties
		</description>
		<property name="ignoreResourceNotFound" value="true" />
		<property name="contextOverride" value="true" />
	</bean>
	
	<bean id="expiresHeaderFilterPlugin" class="org.riotfamily.website.performance.ExpiresHeaderFilterPlugin">
		<description>
			FilterPlugin that sets a far-future expires header for all stamped URLs.
		</description>
		<property name="filterName" value="website-filter" />
	</bean>

	<bean id="openSessionInViewFilterPlugin" class="org.riotfamily.common.filter.OpenSessionInViewFilterPlugin">
		<description>
			FilterPlugin that binds a Hibernate Session to the thread for the 
			entire processing of the request just like Spring's OpenSessionInViewFilter.
		</description>
		<constructor-arg ref="sessionFactory" />
		<property name="filterName" value="website-filter" />
	</bean>
	
	<bean id="multipartResolver" class="org.springframework.web.multipart.commons.CommonsMultipartResolver">
		<description>
			MultipartResolver that uses Jakarta Commons FileUpload to handle uploads.
		</description>
	</bean>
	
	<bean class="org.riotfamily.common.servlet.ReloadableDispatcherServletConfig">
		<property name="reloadable" value="${website-servlet.reloadable=false}" />
	</bean>
	
	<bean name="riotAccessControlFilterPlugin" class="org.riotfamily.core.security.session.AccessControlFilterPlugin">
		<property name="filterName" value="website-filter" />
	</bean>
	
	<bean id="cacheKeyAugmentor" class="org.riotfamily.website.cache.NoOpCacheKeyAugmentor" />
	
	<bean id="cacheableHandlerAdapter" class="org.riotfamily.website.cache.CacheableControllerHandlerAdapter">
		<description>
			HandlerAdapter that handles CacheableControllers.
		</description>
		<constructor-arg ref="cacheService" />
		<constructor-arg ref="cacheKeyAugmentor" />
	</bean>
	
	<bean id="simpleControllerHandlerAdapter" class="org.springframework.web.servlet.mvc.SimpleControllerHandlerAdapter">
		<description>
			HandlerAdapter that handles regular (non-cacheable) Controllers.
		</description>
	</bean>
	
	<bean id="riotInterceptors" class="org.riotfamily.common.interceptor.ChainedHandlerInterceptor">
		<description>
			ChainedHandlerInterceptor that combines all interceptors that are required
	  		by Riot or one of its modules. Modules should use the override:add tag and
	  		add their interceptors to this bean definition.
		</description>
		<property name="interceptors">
			<list>
				<bean class="org.riotfamily.core.view.NoCacheHeaderInterceptor" />
				<bean class="org.riotfamily.common.view.FlashScopeInterceptor" />
			</list>
		</property>
	</bean>
	
	<bean id="cssTemplateController" name="/**/*.css" 
			class="org.riotfamily.website.css.CssTemplateController">

		<description>
			Controller to serve CSS files.
		</description>		
		<property name="addContextPathToUrls" value="true" />
		<property name="stamper" ref="resourceStamper" />
		<property name="compressor">
			<bean class="org.riotfamily.website.performance.YUICssCompressor">
				<property name="enabled" value="${riot.resources.compress=true}" />
			</bean>			
		</property>
	</bean>
	
	<bean id="minifyCssController" name="/riot-utils/joined.css" class="org.riotfamily.website.performance.MinifyCssController">
		<description>
			Controller to compress (minify) CSS files.
		</description>
<<<<<<< HEAD
=======
		<property name="reloadable" value="${riot.resources.reloadable=false}" />
		<property name="compressor">
			<bean class="org.riotfamily.common.web.compressor.YUICssCompressor">
				<property name="enabled" value="${riot.resources.compress=true}" />
			</bean>			
		</property>
>>>>>>> 5559fab9
	</bean>
	
	<bean id="minifyScriptController" name="/riot-utils/joined.js" class="org.riotfamily.website.performance.MinifyScriptController">
		<description>
			Controller to compress (minify) JavaScript files.
		</description>
<<<<<<< HEAD
		<constructor-arg ref="javaScriptCompressor" />
	</bean>
	
	<bean id="clientErrorLogController" name="/riot-utils/error.*" class="org.riotfamily.website.controller.ClientErrorLogController">
		<description>
			Controller to log client-side JavaScript errors.
		</description>
=======
		<property name="reloadable" value="${riot.resources.reloadable=false}" />
		<property name="compressor">
			<bean class="org.riotfamily.common.web.compressor.YUIJavaScriptCompressor">
				<property name="enabled" value="${riot.resources.compress=true}" />
			</bean>
		</property>
>>>>>>> 5559fab9
	</bean>
		
	<bean id="freemarkerConfig" class="org.riotfamily.website.freemarker.WebsiteFreeMarkerConfigurer">
		<description>
			FreeMarker configuration.
		</description>
		<property name="defaultEncoding" value="UTF-8" />
		<property name="templateLoaderPaths">
		    <list>
		        <value>/WEB-INF/view</value>
		    </list>
		</property>
		<property name="freemarkerSettings" value="${website-servlet.freemarker.(*)}" />
		<property name="useTemplateCache" value="${website-servlet.useTemplateCache=true}" />
		<property name="macroLibraries">
			<props>
				<prop key="c">classpath:org/riotfamily/website/view/common.ftl</prop>
				<prop key="form">classpath:org/riotfamily/website/form/form.ftl</prop>
				<prop key="template">classpath:org/riotfamily/website/template/template.ftl</prop>
				<prop key="txt2img">classpath:org/riotfamily/website/txt2img/txt2img.ftl</prop>
			</props>
		</property>
		<property name="whitespaceStripping" value="true" />
	</bean>
	
	<bean id="taggingObjectWrapperPlugin" class="org.riotfamily.riot.hibernate.cachius.TaggingObjectWrapperPlugin">
		<description>
			ObjectWrapperPlugin that tags cache items whenever a class with the
 			@TagCacheItems annotation is accessed by a FreeMarker template.
		</description>
		<property name="sessionFactory" ref="sessionFactory" />
	</bean>
	
	<bean id="queryResultObjectWrapperPlugin" class="org.riotfamily.riot.hibernate.cachius.QueryResultObjectWrapperPlugin">
		<description>
			ObjectWrapperPlugin that tags cache items whenever a QueryResult
			for items with a @TagCacheItems annotation is accessed by a 
			FreeMarker template.
		</description>
	</bean>
	
	<bean class="org.riotfamily.common.freemarker.MapEntityObjectWrapperPlugin">
		<description>
			ObjectWrapperPlugin that wraps Entities that implement the 
			java.util.Map interface with a MapModel (instead of a SimpleHash).
		</description>
	</bean>
    
    <bean class="org.riotfamily.common.hibernate.ActiveRecordClassExposer">
    	<description>
    		ConfigurationPostProcessor that provides convenient access to the 
    		static methods of ActiveRecord classes from within FreeMarker templates.
    	</description>
    	<constructor-arg ref="sessionFactory" />
    </bean>
    
	<bean id="viewResolver" class="org.riotfamily.common.freemarker.RiotFreeMarkerViewResolver">
		<property name="exposeRequestAttributes" value="true" />
	</bean>
	
	<bean id="handlerUrlResolver" class="org.riotfamily.common.mapping.HandlerUrlResolver" />
	
	<bean id="commonMacroHelper" class="org.riotfamily.website.view.CommonMacroHelperFactory">
		<property name="stamper" ref="resourceStamper" />
		<property name="handlerUrlResolver" ref="handlerUrlResolver" />
		<property name="hyphenator" ref="riotHyphenator" />
		<property name="compressResources" value="${riot.resources.compress=true}" />
	</bean>
	
	<bean id="formMacroHelper" class="org.riotfamily.website.form.FormMacroHelperFactory" />
	
	<bean id="buttonService" class="org.riotfamily.website.txt2img.ButtonService">
		<constructor-arg ref="cacheService" />
		<constructor-arg ref="resourceStamper" />
		<property name="reloadable" value="${riot.resources.reloadable=false}" />
	</bean>
	
	<bean id="txt2ImgMacroHelper" class="org.riotfamily.website.txt2img.Txt2ImgMacroHelperFactory">
		<constructor-arg ref="buttonService" />
	</bean>
	
	<bean id="templateMacroHelper" class="org.riotfamily.website.template.TemplateMacroHelperFactory" />
		
	<bean id="riotHyphenator" class="org.riotfamily.website.hyphenate.RiotHyphenator">
		<property name="baseDir" value="/WEB-INF/hyphenation" />
	</bean>
	
	<bean id="txt2ImgController" name="/riot-utils/txt2img.@{type}" class="org.riotfamily.website.txt2img.Txt2ImgController">
		<property name="compressor">
			<bean class="org.riotfamily.website.performance.YUIJavaScriptCompressor">
				<property name="enabled" value="${riot.resources.compress=true}" />
			</bean>			
		</property>
	</bean>
	
	<bean id="txt2imgButtonController" name="/riot-utils/imagebtn/@{style}.*" class="org.riotfamily.website.txt2img.ButtonController">
		<constructor-arg ref="buttonService" />
	</bean>
	
	<bean id="txt2imgButtonCssController" name="/riot-utils/imagebtn/buttons.css" class="org.riotfamily.website.txt2img.ButtonStylesheetController">
		<constructor-arg ref="buttonService" />
	</bean>
		
	<bean id="countryFlagController" name="/riot-utils/country/@{locale}.gif" class="org.riotfamily.website.controller.CountryFlagController">
		<constructor-arg ref="fileTypeMap" />
		<property name="location" value="classpath:/org/riotfamily/riot/runtime/resources/style/icons/flags/" />
		<property name="defaultFlag" value="europeanunion" />
		<property name="suffix" value=".gif" />
	</bean>
	
	<bean id="deferredInvalidationFilterPlugin" class="org.riotfamily.cachius.invalidation.DeferredInvalidationFilterPlugin">
	   <property name="filterName" value="website-filter" />
	   <property name="order" value="0" />
	   <property name="cacheService" ref="cacheService" />
	</bean>

</beans><|MERGE_RESOLUTION|>--- conflicted
+++ resolved
@@ -110,37 +110,26 @@
 		<description>
 			Controller to compress (minify) CSS files.
 		</description>
-<<<<<<< HEAD
-=======
-		<property name="reloadable" value="${riot.resources.reloadable=false}" />
-		<property name="compressor">
-			<bean class="org.riotfamily.common.web.compressor.YUICssCompressor">
+		<constructor-arg>
+			<bean class="org.riotfamily.website.performance.YUICssCompressor">
 				<property name="enabled" value="${riot.resources.compress=true}" />
 			</bean>			
-		</property>
->>>>>>> 5559fab9
+		</constructor-arg>
+		<property name="reloadable" value="${riot.resources.reloadable=false}" />
 	</bean>
 	
 	<bean id="minifyScriptController" name="/riot-utils/joined.js" class="org.riotfamily.website.performance.MinifyScriptController">
 		<description>
 			Controller to compress (minify) JavaScript files.
 		</description>
-<<<<<<< HEAD
 		<constructor-arg ref="javaScriptCompressor" />
+		<property name="reloadable" value="${riot.resources.reloadable=false}" />
 	</bean>
 	
 	<bean id="clientErrorLogController" name="/riot-utils/error.*" class="org.riotfamily.website.controller.ClientErrorLogController">
 		<description>
 			Controller to log client-side JavaScript errors.
 		</description>
-=======
-		<property name="reloadable" value="${riot.resources.reloadable=false}" />
-		<property name="compressor">
-			<bean class="org.riotfamily.common.web.compressor.YUIJavaScriptCompressor">
-				<property name="enabled" value="${riot.resources.compress=true}" />
-			</bean>
-		</property>
->>>>>>> 5559fab9
 	</bean>
 		
 	<bean id="freemarkerConfig" class="org.riotfamily.website.freemarker.WebsiteFreeMarkerConfigurer">
@@ -250,11 +239,5 @@
 		<property name="defaultFlag" value="europeanunion" />
 		<property name="suffix" value=".gif" />
 	</bean>
-	
-	<bean id="deferredInvalidationFilterPlugin" class="org.riotfamily.cachius.invalidation.DeferredInvalidationFilterPlugin">
-	   <property name="filterName" value="website-filter" />
-	   <property name="order" value="0" />
-	   <property name="cacheService" ref="cacheService" />
-	</bean>
 
 </beans>