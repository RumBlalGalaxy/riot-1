/* ***** BEGIN LICENSE BLOCK *****
 * Version: MPL 1.1
 * The contents of this file are subject to the Mozilla Public License Version
 * 1.1 (the "License"); you may not use this file except in compliance with
 * the License. You may obtain a copy of the License at
 * http://www.mozilla.org/MPL/
 * 
 * Software distributed under the License is distributed on an "AS IS" basis,
 * WITHOUT WARRANTY OF ANY KIND, either express or implied. See the License
 * for the specific language governing rights and limitations under the
 * License.
 * 
 * The Original Code is Riot.
 * 
 * The Initial Developer of the Original Code is
 * Neteye GmbH.
 * Portions created by the Initial Developer are Copyright (C) 2007
 * the Initial Developer. All Rights Reserved.
 * 
 * Contributor(s):
 *   Felix Gnass [fgnass at neteye dot de]
 * 
 * ***** END LICENSE BLOCK ***** */
 
if (typeof Prototype=='undefined') {
	throw("Txt2img requires the Prototype JavaScript library");
}

var Txt2ImgConfig = Class.create({

	initialize: function(generatorUrl, pixelUrl, selectors) {
		this.generatorUrl = generatorUrl;
		this.pixelImage = new Image();
		this.pixelImage.src = pixelUrl;
		this.selectors = selectors;
<<<<<<< HEAD
		this.createHoverRules();
		document.observe('dom:loaded', this.insertImages.bind(this));
		document.observe('component:updated', this.insertImages.bind(this));
=======
		try {
			this.createHoverRules();
		}
		catch(exception) {
		}
		document.observe("dom:loaded", this.insertImages.bind(this));
		if (window.riotEditCallbacks) {
			addRiotEditCallback(this.insertImages.bind(this));
		}
>>>>>>> 5559fab9
	},

	createHoverRules: function() {
		var processRule = function(sheet, rule) {
			if (rule.selectorText) {
				rule.selectorText.split(',').each(function(sel) {
					if (sel.include(':hover')) {
						if (rule.style.color) {
							var newSel = sel.replace(/:hover/, ' .txt2imgHover');
							var newStyle = 'color: ' + rule.style.color;
							if (sheet.insertRule) {
								sheet.insertRule(newSel + ' {' + newStyle + '}', sheet.cssRules.length);
							}
							else if (sheet.addRule) {
								sheet.addRule(newSel, newStyle);
							}
						}
					}
				});
			}
			else {
				if (rule.cssRules) {
					var a = $A(rule.cssRules);
					for (var i = 0; i < a.length; i++) {
						processRule(sheet, a[i]);
					}
				}
			}
		};
		$A(document.styleSheets).each(function(sheet) {
			var a = $A(sheet.rules || sheet.cssRules);
			for (var i = 0; i < a.length; i++) {
				processRule(sheet, a[i]);
			}
		});
	},

	insertImages: function() {
		new CssMatcher(this.selectors, this.processElement.bind(this)).match(document.body);
	},
	
	processElement: function(el, sel) {
		if (el.className == 'print-text') return;
		if (!el.txt2img) {
			el.txt2img = new Txt2ImgReplacement(this, el, sel);
		}
		el.txt2img.replace();
	}
	
});

var Txt2ImgReplacement = Class.create({
	
	initialize: function(config, el, sel) {
		this.config = config;
		this.el = $(el);
		this.sel = sel;
		this.el.observe('inplace:edited', this.replace.bind(this));
	},
	
	// Whether to use the alphaImageLoader or not (detects IE 6):
	useFilter: Prototype.Browser.IE && typeof document.documentElement.style.maxHeight == 'undefined',
	
	replace: function() {
		if (!this.el.down('img.replacement')) {
			this.updateText();
		}
	},
		
	updateText: function(text) {
		if (!text) {
			text = this.el.innerHTML.strip().gsub(/<br\/?>/i, '\n').stripTags();
		}
		this.text = text;
		this.update();
	},
	
	updateSelector: function() {
		this.sel = this.config.selectors.find(this.el.match.bind(this.el));
		this.update();
	},
	
	update: function() {
		if (this.text.length > 0) {
			var transform = this.el.getStyle('text-transform') || '';
			var width = 0;
			var display = this.el.getStyle('display');
			var isFloating = this.el.getStyle('float') != 'none';
			if ((display == 'block' && !isFloating) || display == 'inline-block') {
				width = this.el.offsetWidth - parseInt(this.el.getStyle('padding-left'))
						- parseInt(this.el.getStyle('padding-right'));
			}
	
			var color = this.el.getStyle('color');
			var hoverColor = this.getHoverColor();
	
			var hover = null;
			if (hoverColor != color) {
				hover = new Image();
				hover.src = this.getImageUrl(transform, width, hoverColor, true);
			}
			
			var img = new Image();
			img.onload = this.insertImage.bind(this, img, hover);
			img.src = this.getImageUrl(transform, width, color);
		}
	},
	
	getHoverColor: function() {
		var hoverEl = document.createElement('span');
		hoverEl.className = 'txt2imgHover';
		this.el.appendChild(hoverEl);
		var hoverColor = Element.getStyle(hoverEl, 'color');
		Element.remove(hoverEl);
		return hoverColor;
	},
	
	getImageUrl: function(transform, width, color, hover) {
		var url = this.config.generatorUrl;
		url += url.include('?') ? '&' : '?';
		url += 'text=' + this.encode(this.text) + '&transform=' + transform
				+ '&width=' + width + '&selector=' + this.encode(this.sel)
				+ '&color=' + this.encode(color);
				
		if (hover) {
			url += '&hover=true';
		}
		return url;
	},

	encode: function(s) {
		// correctly encode non-ASCII characters - doesn't encode ~!*()'
		s = encodeURIComponent(s);
		
		// We uses escape() to escape the remaining chars. In order to prevent
		// double-escaping of %-chars, we temporarily convert them to slashes,
		// which are ignored by escape()
		s = escape(s.replace(/%/g, '/'));
		
		// We have to convert % characters because the AlphaImageLoader decodes
		// correctly encoded URIs and converts %23 back to # (and %26 back to &)
		// thereby corrupting the URL. 
		return s.replace(/[%\/]/g, '@');
	},
	
	setImageSrc: function(el, src) {
		if (this.useFilter) {
			el.style.filter = "progid:DXImageTransform.Microsoft.AlphaImageLoader(src='"
				+ src + "', sizingMethod='scale')";
		}
		else {
			el.src = src;
		}
	},
	
	insertImage: function(image, hover) {
		var img;
		img = document.createElement('img');
		img.style.verticalAlign = 'top';
		img.style.border = 'none';
		if (this.useFilter) {
			img.src = this.config.pixelImage.src;
			img.style.width = image.width + 'px';
			img.style.height = image.height + 'px';
		}
		this.setImageSrc(img, image.src);
		img.className = 'replacement';

		var a = this.el.up('a') || this.el;
		if (a._txt2ImgOver) a.stopObserving('mouseover', a._txt2ImgOver);
		if (a._txt2ImgOut) a.stopObserving('mouseout', a._txt2ImgOut);
		
		if (hover) {
			a._txt2ImgOver = this.setImageSrc.bind(this, img, hover.src);
			a._txt2ImgOut = this.setImageSrc.bind(this, img, image.src);
			a.observe('mouseover', a._txt2ImgOver);
			a.observe('mouseout', a._txt2ImgOut);
			a.addClassName('txt2img');
		}

		var printText = document.createElement("span");
		printText.className = "print-text";
		printText.innerHTML = this.text;
		this.el.update();
		this.el.appendChild(img);
		this.el.appendChild(printText);
		this.el.addClassName('txt2img');
		this.el.style.visibility = 'visible';
	}
	
});

var ElementMatcher = Class.create({
	initialize: function(s) {
		var m = /([^.#]*)#?([^.]*)\.?(.*)/.exec(s);
		this.tagName = m[1] != '' ? m[1].toUpperCase() : null;
		this.id = m[2] != '' ? m[2] : null;
		this.className = m[3] != '' ? m[3] : null;
		this.classNameRegExp = new RegExp("(^|\\s)" + this.className + "(\\s|$)");
	},

	match: function(el) {
		if (this.tagName && this.tagName != el.tagName) return false;
		if (this.id && this.id != el.id) return false;
		if (this.className && !this.checkClassName(el)) return false;
		return true;
	},

	checkClassName: function(el) {
		var c = el.className;
		if (c.length == 0) return false;
		return c == this.className || c.match(this.classNameRegExp);
	},

	inspect: function() {
			return this.tagName + '#' + this.id + '.' + this.className;
	}
});

var CssSelector = Class.create({
	initialize: function(sel) {
		this.text = sel;
		this.matchers = [];
		var part = sel.split(/\s+/);
		for (var i = 0; i < part.length; i++) {
			this.matchers.push(new ElementMatcher(part[i]));
		}
		this.level = 0;
		this.matcher = this.matchers[0];
		this.prev = [];
	},

	match: function(el) {
		if (this.matcher.match(el)) {
			if (this.el) {
				this.prev.push(this.el);
			}
			this.el = el;
			this.matcher = this.matchers[++this.level];
			return this.level == this.matchers.length;
		}
		return false;
	},

	leave: function(el) {
		if (el == this.el) {
			this.el = this.prev.pop();
			this.matcher = this.matchers[--this.level];
		}
	}
});

/**
 * Txt2img uses a custom CSS matcher instead of prototype's $$() function
 * to minimize the performance impact in IE 6. Please note that therefore 
 * CSS 3 selectors are not supported.
 */
var CssMatcher = Class.create({
	initialize: function(selectors, handler) {
		this.sel = selectors.collect(function(s) {return new CssSelector(s)});
		this.handler = handler;
		this.callback = this.processElement.bind(this);
		this.counter = 0;
	},
	
	match: function(el) {
		this.rootEl = el;
		this.el = el;
		this.stack = [];
		this.processElement();
	},
	
	nextElement: function(node) {
		while (node && (node.nodeType != 1 || node.nodeName == 'SCRIPT'
				|| node.nodeName == 'NOSCRIPT' || node.nodeName == 'OBJECT'
				|| node.nodeName == 'TEXTAREA' || node.nodeName == 'IFRAME')) {
			node = node.nextSibling;
		}
		return node;
	},
	
	processElement: function() {
		this.counter++;
		var matched = false;
		for (var i = 0; i < this.sel.length; i++) {
			if (this.sel[i].match(this.el)) {
				this.handler(this.el, this.sel[i].text);
				matched = true;
				break;
			}
		}
		var nextEl = this.nextElement(this.el.firstChild);
		if (!matched && nextEl) {
			this.el = nextEl;
			this.stack.push(nextEl);
		}
		else {
			this.stack.pop();
			for (var i = 0; i < this.sel.length; i++) {
				this.sel[i].leave(this.el);
			} 
			
			nextEl = this.nextElement(this.el.nextSibling);
			if (nextEl) {
				this.el = nextEl;
				this.stack.push(nextEl);
			}
			else {
				while (!nextEl && this.stack.length > 0) {
					var p = this.stack.pop();
					for (var i = 0; i < this.sel.length; i++) {
						this.sel[i].leave(p);
					}
					nextEl = this.nextElement(p.nextSibling);
				}
				if (nextEl) {
					this.el = nextEl;
					this.stack.push(nextEl);
				}
				else {
					return;
				}
			}
		}
		
		if (this.el) {
			// Yield execution back to the browser's renderer after 50 elements
			// in order to prevent a complete UI freeze in IE.
			if (this.counter % 50 == 0)	{
				setTimeout(this.callback, 1);
			}
			else {
				this.processElement();
			}
		}
	}
});<|MERGE_RESOLUTION|>--- conflicted
+++ resolved
@@ -33,21 +33,13 @@
 		this.pixelImage = new Image();
 		this.pixelImage.src = pixelUrl;
 		this.selectors = selectors;
-<<<<<<< HEAD
-		this.createHoverRules();
+		try {
+			this.createHoverRules();
+		}
+		catch(exception) {
+		}
 		document.observe('dom:loaded', this.insertImages.bind(this));
 		document.observe('component:updated', this.insertImages.bind(this));
-=======
-		try {
-			this.createHoverRules();
-		}
-		catch(exception) {
-		}
-		document.observe("dom:loaded", this.insertImages.bind(this));
-		if (window.riotEditCallbacks) {
-			addRiotEditCallback(this.insertImages.bind(this));
-		}
->>>>>>> 5559fab9
 	},
 
 	createHoverRules: function() {
