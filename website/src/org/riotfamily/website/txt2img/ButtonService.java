--- conflicted
+++ resolved
@@ -163,7 +163,6 @@
 		public Serializable capture(DiskStore diskStore) throws Exception {
 			File file = diskStore.getFile();
 			BufferedImage image = generateImage();
-<<<<<<< HEAD
 			writeImage(image, new FileOutputStream(file));
 			return new Button(file, getInlineStyle(image));
 		}
@@ -171,14 +170,6 @@
 		public void delete(Serializable data) throws Exception {
 			Button button = (Button) data;
 			button.getFile().delete();
-=======
-			writeImage(image, cacheItem.getOutputStream());
-			Map<String, String> properties = Generics.newHashMap();
-			properties.put("inlineStyle", getInlineStyle(image));
-			cacheItem.setContentType("image/png");
-			cacheItem.setProperties(properties);
-			return true;
->>>>>>> 5559fab9
 		}
 		
 		protected BufferedImage generateImage() throws Exception {
