--- conflicted
+++ resolved
@@ -93,17 +93,10 @@
 	</bean>
 	
 	<bean class="org.riotfamily.components.model.Content" scope="prototype">
-<<<<<<< HEAD
-		<property name="marshaller" ref="xStreamMarshaller" />
-	</bean>
-    
-     <bean id="xStreamMarshaller" class="org.riotfamily.components.xstream.XStreamMarshaller">
-=======
 		<property name="marshaller" ref="contentMarshaller" />
 	</bean>
     
     <bean id="contentMarshaller" class="org.riotfamily.components.xstream.XStreamMarshaller">
->>>>>>> 0f056ea2
         <property name="driver">
             <bean class="com.thoughtworks.xstream.io.xml.Dom4JDriver">
                 <property name="outputFormat">
