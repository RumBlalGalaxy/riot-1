<?xml version="1.0" encoding="UTF-8"?>
<beans xmlns="http://www.springframework.org/schema/beans"
	xmlns:util="http://www.springframework.org/schema/util"
	xmlns:override="http://www.riotfamily.org/schema/common/override"
	xmlns:xsi="http://www.w3.org/2001/XMLSchema-instance"
	xsi:schemaLocation="
		http://www.springframework.org/schema/beans
		http://www.springframework.org/schema/beans/spring-beans-3.0.xsd
		http://www.springframework.org/schema/util
		http://www.springframework.org/schema/util/spring-util-3.0.xsd
		http://www.riotfamily.org/schema/common/override
		http://www.riotfamily.org/schema/common/override-9.0.xsd">

	
	<bean id="viewComponentRenderer" class="org.riotfamily.components.render.component.ViewComponentRenderer">
		<property name="viewNamePrefix" value="components/" />
		<property name="viewNameSuffix" value=".ftl" />
	</bean>
	 	
	<bean id="componentMetaDataProvider" class="org.riotfamily.components.render.component.ViewComponentMetaDataProvider">
		<constructor-arg ref="viewComponentRenderer" />
	</bean>
	
	<bean id="componentListRenderer" class="org.riotfamily.components.render.list.ComponentListRenderer">
		<constructor-arg ref="transactionManager" />
		<property name="metaDataProvider" ref="componentMetaDataProvider" />
		<property name="liveModeRenderStrategy">
			<bean class="org.riotfamily.components.render.list.DefaultRenderStrategy">
				<constructor-arg ref="viewComponentRenderer" />
			</bean>
		</property>
	</bean>
	
	<bean class="org.riotfamily.components.index.ContentListener">
		<description>
			EntityListern that notifies ContentIndexer beans when a Content
			object is modified.
		</description>
	</bean>
	
	<bean class="org.riotfamily.components.index.FileReferenceUpdater">
		<description>
			Extracts references to RiotFile objects from (XML-) Content to
			prevent the MediaCleanUpTask from deleting these files.
		</description>
	</bean>
	
	<bean class="org.riotfamily.components.index.HibernateContentIndexer">
		<description>
			Indexer that extracts content properties and stores them 
			in a ContentIndex entity.
		</description>
		<property name="sessionFactory" ref="sessionFactory" />
	</bean>
	
	<override:add ref="sessionFactory" property="filterDefinitions">
		<bean class="org.springframework.orm.hibernate3.FilterDefinitionFactoryBean">
			<property name="filterName" value="contentIndex" />
			<property name="defaultFilterCondition" value="live = :live" />
			<property name="parameterTypes">
				<props>
					<prop key="live">boolean</prop>
				</props>
			</property>
		</bean> 
	</override:add>
	
	<bean id="sitemapSchemaRepository" class="org.riotfamily.pages.config.SitemapSchemaRepository" />
	
	<bean class="org.riotfamily.pages.config.DefaultSiteCreator" depends-on="activeRecordInitializer">
		<constructor-arg ref="sessionFactory" />
	</bean>
	
	<bean class="org.riotfamily.pages.config.SystemPageSyncListener" />
	
	<bean id="pageSuffixSchema" class="org.riotfamily.pages.config.DefaultPageSuffixSchema">
		<property name="defaultSuffix" value="/" />
	</bean>
	
	<!-- Entity prototypes; see: org.riotfamily.common.beans.config.ConfigurableBean -->

	<bean class="org.riotfamily.pages.model.Site" scope="prototype">
		<property name="schemaRepository" ref="sitemapSchemaRepository" />
		<property name="suffixSchema" ref="pageSuffixSchema" />
	</bean>
	
	<bean class="org.riotfamily.components.model.Content" scope="prototype">
<<<<<<< HEAD
		<property name="marshaller" ref="contentMarshaller" />
	</bean>
    
     <bean id="contentMarshaller" class="org.riotfamily.components.xstream.XStreamMarshaller">
=======
		<property name="marshaller" ref="xStreamMarshaller" />
	</bean>
    
     <bean id="xStreamMarshaller" class="org.riotfamily.components.xstream.XStreamMarshaller">
>>>>>>> a8b250f3
        <property name="driver">
            <bean class="com.thoughtworks.xstream.io.xml.Dom4JDriver">
                <property name="outputFormat">
                    <bean class="org.dom4j.io.OutputFormat">
                        <property name="suppressDeclaration" value="true" />
                        <property name="encoding" value="UTF-8" />
                        <property name="indent" value="\t" />
                        <property name="indentSize" value="1" />
                        <property name="newlines" value="true" />
                    </bean>
                </property>
            </bean>
        </property>
    </bean>

</beans><|MERGE_RESOLUTION|>--- conflicted
+++ resolved
@@ -85,17 +85,10 @@
 	</bean>
 	
 	<bean class="org.riotfamily.components.model.Content" scope="prototype">
-<<<<<<< HEAD
 		<property name="marshaller" ref="contentMarshaller" />
 	</bean>
     
-     <bean id="contentMarshaller" class="org.riotfamily.components.xstream.XStreamMarshaller">
-=======
-		<property name="marshaller" ref="xStreamMarshaller" />
-	</bean>
-    
-     <bean id="xStreamMarshaller" class="org.riotfamily.components.xstream.XStreamMarshaller">
->>>>>>> a8b250f3
+    <bean id="contentMarshaller" class="org.riotfamily.components.xstream.XStreamMarshaller">
         <property name="driver">
             <bean class="com.thoughtworks.xstream.io.xml.Dom4JDriver">
                 <property name="outputFormat">
