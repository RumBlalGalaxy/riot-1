/* Licensed under the Apache License, Version 2.0 (the "License");
 * you may not use this file except in compliance with the License.
 * You may obtain a copy of the License at
 *
 *     http://www.apache.org/licenses/LICENSE-2.0
 *
 * Unless required by applicable law or agreed to in writing, software
 * distributed under the License is distributed on an "AS IS" BASIS,
 * WITHOUT WARRANTIES OR CONDITIONS OF ANY KIND, either express or implied.
 * See the License for the specific language governing permissions and
 * limitations under the License.
 */
package org.riotfamily.pages.riot.form;

import org.riotfamily.components.model.Content;
import org.riotfamily.forms.BeanEditor;
import org.riotfamily.forms.CompositeElement;
import org.riotfamily.forms.Editor;
import org.riotfamily.forms.EditorBinder;
import org.riotfamily.forms.ElementFactory;
import org.riotfamily.forms.Form;
import org.riotfamily.forms.MapEditorBinder;
import org.riotfamily.forms.element.NestedForm;
import org.riotfamily.forms.event.ChangeEvent;
import org.riotfamily.forms.event.ChangeListener;
import org.riotfamily.forms.factory.FormFactory;
import org.riotfamily.forms.factory.FormRepository;

/**
 * @author Felix Gnass [fgnass at neteye dot de]
 * @since 7.0
 */
public class PagePropertiesEditor extends CompositeElement 
		implements Editor, BeanEditor, ChangeListener {

	private FormRepository repository;
	
	private Form form;
	
	private NestedForm currentForm;
	
	private Object initialValue;
	
	private EditorBinder binder;
	
	public PagePropertiesEditor(FormRepository repository, Form form, 
			String pageType) {
		
		this.repository = repository;
		this.form = form;
		this.binder = new MapEditorBinder(Content.class);
		this.currentForm = new PropertiesForm(pageType);
		addComponent(currentForm);
	}
		
	@Override
	public String getLabel() {
		return null;
	}
	
	// -----------------------------------------------------------------
	// Implementation of the Editor interface
	// -----------------------------------------------------------------
	
	public Object getValue() {
		return currentForm.getValue();
	}

	public void setValue(Object value) {
		initialValue = value;
		currentForm.setValue(value);
	}
	
	// -----------------------------------------------------------------
	// Implementation of the BeanEditor interface
	// -----------------------------------------------------------------
	
	public Editor getEditor(String property) {
		return currentForm.getEditor(property);
	}
	
	public void bind(Editor editor, String property) {
		throw new UnsupportedOperationException();
	}

	public void setBeanClass(Class<?> beanClass) {
		throw new UnsupportedOperationException();
	}
	
	// -----------------------------------------------------------------
	// Implementation of the ChangeListener interface
	// -----------------------------------------------------------------
	
	public void valueChanged(ChangeEvent event) {
		String pageType = (String) event.getNewValue();
		removeComponent(currentForm);
		currentForm = new PropertiesForm(pageType); 
		addComponent(currentForm);
		currentForm.setValue(initialValue);
		getFormListener().elementChanged(this);
	}
	
	private class PropertiesForm extends NestedForm {
		
		public PropertiesForm(String pageType) {
			String id = pageType + "-page";
			setRequired(true);
			setEditorBinder(binder);
			setStyleClass(id);
			
			addPagePropertyElements("page");
			addPagePropertyElements(id);
<<<<<<< HEAD
			
			if (masterPage == null) {
				addPagePropertyElements("master-pages");
				addPagePropertyElements("master-" + id);
			}
=======
>>>>>>> fc7973eb
		}
		
		private void addPagePropertyElements(String id) {
			if (repository.containsForm(id)) {
				FormFactory factory = repository.getFormFactory(id);
				for (ElementFactory ef : factory.getChildFactories()) {
					addElement(ef.createElement(this, form, true));
				}
			}
		}
	}
	
}<|MERGE_RESOLUTION|>--- conflicted
+++ resolved
@@ -110,14 +110,6 @@
 			
 			addPagePropertyElements("page");
 			addPagePropertyElements(id);
-<<<<<<< HEAD
-			
-			if (masterPage == null) {
-				addPagePropertyElements("master-pages");
-				addPagePropertyElements("master-" + id);
-			}
-=======
->>>>>>> fc7973eb
 		}
 		
 		private void addPagePropertyElements(String id) {
