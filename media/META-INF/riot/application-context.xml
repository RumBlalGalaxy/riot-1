<?xml version="1.0" encoding="UTF-8"?>
<beans xmlns="http://www.springframework.org/schema/beans"
	xmlns:util="http://www.springframework.org/schema/util"
	xmlns:override="http://www.riotfamily.org/schema/common/override"
	xmlns:xsi="http://www.w3.org/2001/XMLSchema-instance"
	xsi:schemaLocation="
		http://www.springframework.org/schema/beans
		http://www.springframework.org/schema/beans/spring-beans-2.5.xsd
		http://www.springframework.org/schema/util
		http://www.springframework.org/schema/util/spring-util-2.5.xsd
		http://www.riotfamily.org/schema/common/override
		http://www.riotfamily.org/schema/common/override-9.0.xsd">
	
	<bean id="fileStore" class="org.riotfamily.media.store.DefaultFileStore">
		<property name="uriPrefix" value="${riot.media.uriPrefix=/media}" />
		<property name="storagePath" value="${riot.media.storagePath=}" />
	</bean>
	
<<<<<<< HEAD
	<bean id="imageMagickIdentify" class="org.riotfamily.media.service.ImageMagickIdentify" >
		<property name="command" value="${imageMagick.identifyCommand=}"/>
=======
	<bean id="imageMagickIdentify" class="org.riotfamily.media.service.ImageMagickIdentify">
		<description>
			ImageMagick 'identify' command which is used to extract meta data from images.
			
			SETUP NOTE:
			===========
			
			If the 'identify' binary is in your PATH you don't have to configure
			anything. If not, you have to specify the location of your 
			ImageMagick installation.
			
			If you used an installer, chances are good that the MAGICK_HOME
			environment variable is set (in this case you also don't need to 
			configure anything).
			
			If not, please set the location via the imageMagick.home property
			in your application.properties file.
			
			For backwards compatibility you may also set the 
			imageMagick.identifyCommand property, but remember that you also have
			to specify imageMagick.convertCommand (which is used to crop images).
		</description>
		<property name="magickHome" value="${imageMagick.home=}" />
		<property name="command" value="${imageMagick.identifyCommand=}" />
>>>>>>> 987b7ed5
	</bean>
	
	<bean id="ffmpeg" class="org.riotfamily.media.service.FFmpeg" />
	
	<bean id="mediaService" class="org.riotfamily.media.service.MediaService">
		<constructor-arg ref="fileStore" />
		<constructor-arg ref="fileTypeMap" />
		<constructor-arg ref="imageMagickIdentify" />
		<constructor-arg ref="ffmpeg" />
	</bean>
	
	<bean class="org.riotfamily.media.model.RiotFile" scope="prototype">
		<property name="mediaService" ref="mediaService" />
	</bean>
	
</beans><|MERGE_RESOLUTION|>--- conflicted
+++ resolved
@@ -16,10 +16,6 @@
 		<property name="storagePath" value="${riot.media.storagePath=}" />
 	</bean>
 	
-<<<<<<< HEAD
-	<bean id="imageMagickIdentify" class="org.riotfamily.media.service.ImageMagickIdentify" >
-		<property name="command" value="${imageMagick.identifyCommand=}"/>
-=======
 	<bean id="imageMagickIdentify" class="org.riotfamily.media.service.ImageMagickIdentify">
 		<description>
 			ImageMagick 'identify' command which is used to extract meta data from images.
@@ -44,7 +40,6 @@
 		</description>
 		<property name="magickHome" value="${imageMagick.home=}" />
 		<property name="command" value="${imageMagick.identifyCommand=}" />
->>>>>>> 987b7ed5
 	</bean>
 	
 	<bean id="ffmpeg" class="org.riotfamily.media.service.FFmpeg" />
