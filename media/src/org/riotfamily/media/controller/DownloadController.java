--- conflicted
+++ resolved
@@ -53,10 +53,7 @@
 
 		if (!validReferer(request)) {
 			response.sendError(HttpServletResponse.SC_FORBIDDEN);
-<<<<<<< HEAD
-=======
 			return null;
->>>>>>> ae486ac0
 		}		
 		String uri = "/" + HandlerUrlUtils.getPathWithinMapping(request);
 		if (uri != null) {
