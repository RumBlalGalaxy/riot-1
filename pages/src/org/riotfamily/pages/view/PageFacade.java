/* Licensed under the Apache License, Version 2.0 (the "License");
 * you may not use this file except in compliance with the License.
 * You may obtain a copy of the License at
 *
 *     http://www.apache.org/licenses/LICENSE-2.0
 *
 * Unless required by applicable law or agreed to in writing, software
 * distributed under the License is distributed on an "AS IS" BASIS,
 * WITHOUT WARRANTIES OR CONDITIONS OF ANY KIND, either express or implied.
 * See the License for the specific language governing permissions and
 * limitations under the License.
 */
package org.riotfamily.pages.view;

import java.util.ArrayList;
import java.util.Collection;
import java.util.Collections;
import java.util.Date;
import java.util.List;
import java.util.Locale;

import javax.servlet.http.HttpServletRequest;

import org.riotfamily.common.servlet.ServletUtils;
import org.riotfamily.common.util.FormatUtils;
import org.riotfamily.components.model.Content;
import org.riotfamily.components.model.ContentContainer;
import org.riotfamily.components.support.EditModeUtils;
import org.riotfamily.pages.model.Page;
import org.riotfamily.pages.model.Site;
import org.riotfamily.website.cache.CacheTagUtils;

/**
 * @author Felix Gnass [fgnass at neteye dot de]
 * @since 6.5
 */
public class PageFacade {
	
	public static final String TITLE_PROPERTY = "title";

	private Page page;

	private HttpServletRequest request;
	
	private boolean preview;
	
	public PageFacade(Page page, HttpServletRequest request) {
		this.page = page;
		this.request = request;
		this.preview = isPreview(page);
		CacheTagUtils.tag(page);
	}
		
	private boolean isPreview(Page page) {
		return EditModeUtils.isPreview(request, page.getContentContainer());
	}
	public Long getId() {
		return page.getId();
	}
	
	public Site getSite() {
		return page.getSite();
	}
	
	public Locale getLocale() {
		return page.getLocale();
	}
	
	public Date getCreationDate() {
		return page.getCreationDate();
	}
	
	public String getPathComponent() {
		return page.getPathComponent();
	}

	public String getPath() {
		return page.getPath();
	}

	public String getUrl() {
		if (!page.getSite().hostNameMatches(request.getServerName())) {
			return getAbsoluteUrl();
		}
		return page.getUrl();
	}
	
	public String getAbsoluteUrl() {
		return page.getAbsoluteUrl(request.isSecure(), 
				ServletUtils.getServerNameAndPort(request),
				request.getContextPath());
	}

	public String getSecureUrl() {
		if (request.isSecure() && request.getServerName().equals(
				page.getSite().getHostName())) {
			
			return getUrl();
		}
		return page.getAbsoluteUrl(true, 
				ServletUtils.getServerNameAndPort(request),
				request.getContextPath());
	}
		
	public Page getMasterPage() {
		return page.getMasterPage();
	}

	public Page getParent() {
		return page.getParent();
	}

	public Collection<Page> getChildPages() {
		CacheTagUtils.tag(page);
		return getPublishedPages(page.getChildPages());
	}

	public List<Page> getSiblings() {
		Page parent = page.getParent();
		if (parent == null) {
			return Collections.singletonList(page);
		}
		CacheTagUtils.tag(parent);
		return getPublishedPages(parent.getChildPages());
	}
	
	public Page getPreviousSibling() {
		List<Page> siblings = getSiblings();
		int i = siblings.indexOf(page);
		if (i > 0) {
			return siblings.get(i - 1);
		}
		return null;
	}
	
	public Page getNextSibling() {
		List<Page> siblings = getSiblings();
		int i = siblings.indexOf(page);
		if (i < siblings.size() - 1) {
			return siblings.get(i + 1);
		}
		return null;
	}
	
	public Collection<Page> getAncestors() {
		return page.getAncestors();
	}
	
	public String getPageType() {
		return page.getPageType();
	}

	public Long getContentId() {
		return getContent().getId();
	}
		
<<<<<<< HEAD
	public ContentContainer getContentContainer() {
		ContentContainer container = page.getContentContainer();
		CacheTagUtils.tag(container);
		/*
		ComponentCacheUtils.addContainerTags(container, preview);
		Page master = page.getMasterPage();
		if (master != null) {
			ComponentCacheUtils.addContainerTags(master.getContentContainer(), preview);
		}
		*/
		return container;
	}

	public Content getContent() {
		Content content = getContentContainer().getContent(preview);
		CacheTagUtils.tag(content);
		return content;
=======
	public PageProperties getPageProperties() {
		addContainerTags();
		return page.getPageProperties(); 
	}

	public Map<String, Object> getProperties() {
		if (properties == null) {
			properties = getPageProperties().unwrap(preview);
		}
		addContainerTags();
		return properties;
>>>>>>> 5559fab9
	}

	private void addContainerTags() {
		ComponentCacheUtils.addContainerTags(page.getPageProperties(), preview);
		Page master = page.getMasterPage();
		if (master != null) {
			ComponentCacheUtils.addContainerTags(master.getPageProperties(), preview);
		}
	}
	
	/**
	 * @see http://freemarker.org/docs/api/freemarker/ext/beans/BeanModel.html#get(java.lang.String)
	 */
	public Object get(String key) {
		return getContent().get(key);
	}

	public String getTitle() {
		Object title = get(TITLE_PROPERTY);
		if (title != null) {
			return title.toString();
		}
		return FormatUtils.xmlToTitleCase(page.getPathComponent());
	}

	
	public boolean isPublished() {
		return page.isPublished();
	}

	private List<Page> getPublishedPages(Collection<Page> pages) {
		ArrayList<Page> result = new ArrayList<Page>();
		for (Page page : pages) {
			if (page.isPublished() || isPreview(page)) {
				result.add(page);
			}
		}
		return result;
	}
	
	public String toString() {
		return page.toString();
	}

	public boolean equals(Object o) {
		if (o instanceof PageFacade) {
			PageFacade other = (PageFacade) o; 
			return page.equals(other.page) && preview == other.preview;
		}
		return false;
	}

	public int hashCode() {
		return page.hashCode() + (preview ? 1 : 0);
	}

}<|MERGE_RESOLUTION|>--- conflicted
+++ resolved
@@ -154,7 +154,6 @@
 		return getContent().getId();
 	}
 		
-<<<<<<< HEAD
 	public ContentContainer getContentContainer() {
 		ContentContainer container = page.getContentContainer();
 		CacheTagUtils.tag(container);
@@ -172,27 +171,6 @@
 		Content content = getContentContainer().getContent(preview);
 		CacheTagUtils.tag(content);
 		return content;
-=======
-	public PageProperties getPageProperties() {
-		addContainerTags();
-		return page.getPageProperties(); 
-	}
-
-	public Map<String, Object> getProperties() {
-		if (properties == null) {
-			properties = getPageProperties().unwrap(preview);
-		}
-		addContainerTags();
-		return properties;
->>>>>>> 5559fab9
-	}
-
-	private void addContainerTags() {
-		ComponentCacheUtils.addContainerTags(page.getPageProperties(), preview);
-		Page master = page.getMasterPage();
-		if (master != null) {
-			ComponentCacheUtils.addContainerTags(master.getPageProperties(), preview);
-		}
 	}
 	
 	/**
