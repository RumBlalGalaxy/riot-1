/* Licensed under the Apache License, Version 2.0 (the "License");
 * you may not use this file except in compliance with the License.
 * You may obtain a copy of the License at
 *
 *     http://www.apache.org/licenses/LICENSE-2.0
 *
 * Unless required by applicable law or agreed to in writing, software
 * distributed under the License is distributed on an "AS IS" BASIS,
 * WITHOUT WARRANTIES OR CONDITIONS OF ANY KIND, either express or implied.
 * See the License for the specific language governing permissions and
 * limitations under the License.
 */
package org.riotfamily.pages.config;

import java.util.Collections;
import java.util.List;
import java.util.Locale;
import java.util.Map;

import org.riotfamily.common.util.Generics;
import org.riotfamily.pages.model.Page;
import org.riotfamily.pages.model.Site;
<<<<<<< HEAD
import org.riotfamily.pages.model.SiteMapItem;
=======
>>>>>>> f7fb5553
import org.springframework.util.ObjectUtils;
import org.springframework.util.StringUtils;

public class SitemapSchema {

	private String defaultSuffix;
	
	private RootPage rootPage;
	
	private Map<String, PageType> typeMap = Generics.newHashMap();
		
	public String getDefaultSuffix() {
		return defaultSuffix;
	}

	public void setDefaultSuffix(String defaultSuffix) {
		this.defaultSuffix = defaultSuffix;
	}

	public void setRootPage(RootPage rootPage) {
		this.rootPage = rootPage;
		rootPage.register(this);
	}
	
	void addType(PageType type) {
		if (typeMap.put(type.getName(), type) != null) {
			throw new IllegalArgumentException("Duplicate type: " + type.getName());
		}
	}
	
	public PageType getPageType(Page page) {
		return getPageType(page.getPageType());
	}
	
	public PageType getPageType(String name) {
		return typeMap.get(name);
	}
	
<<<<<<< HEAD
	void addSystemPage(SystemPage page) {
		systemPages.add(page);
	}

=======
>>>>>>> f7fb5553
	void syncSystemPages() {
		List<Site> sites = Site.findAll();
		if (sites.isEmpty()) {
			Site site = new Site();
			site.setName("Default");
			site.setLocale(Locale.getDefault());
			site.save();
			syncSystemPages(site);
		}
		else {
			for (Site site : sites) {
				syncSystemPages(site);
			}
		}
	}
	
	void syncSystemPages(Site site) {
		rootPage.sync(site);
	}

<<<<<<< HEAD
	public List<PageType> getChildTypeOptions(SiteMapItem parent) {
		List<PageType> options = null;
		if (parent instanceof Page) {
			options = getPageType((Page) parent).getChildTypes();
		}
		else {
			options = rootTypes;
=======
	public List<PageType> getChildTypeOptions(Page parent) {
		List<PageType> options = null;
		if (parent instanceof Page) {
			options = getPageType((Page) parent).getChildTypes();
>>>>>>> f7fb5553
		}
		if (options == null) {
			options = Collections.emptyList();
		}
		return options;
	}

	public String getDefaultSuffix(String pageType) {
		List<String> suffixes = getPageType(pageType).getSuffixes();
		if (suffixes != null && !suffixes.isEmpty()) {
			return suffixes.get(0);
		}
		return defaultSuffix;
	}

	public boolean isSystemPage(Page page) {
		return getPageType(page) instanceof SystemPage;
	}

<<<<<<< HEAD
	public boolean canHaveChildren(SiteMapItem parent) {
		return !getChildTypeOptions(parent).isEmpty();
	}
	
	public boolean isValidChild(SiteMapItem parent, Page child) {
=======
	public boolean canHaveChildren(Page parent) {
		return !getChildTypeOptions(parent).isEmpty();
	}
	
	public boolean isValidChild(Page parent, Page child) {
>>>>>>> f7fb5553
		return getChildTypeOptions(parent).contains(getPageType(child));
	}
	
	public boolean suffixMatches(Page page, String path) {
		String suffix = null;
		int i = path.lastIndexOf(page.getPathComponent()) + page.getPathComponent().length();
		if (i < path.length()) {
			suffix = path.substring(i);
		}
		List<String> suffixes = getPageType(page).getSuffixes();
		if (suffixes != null && !suffixes.isEmpty()) {
			for (String s : suffixes) {
				if (nullSafeEquals(suffix, s)) {
					return true;
				}
			}
			return false;
		}
		return nullSafeEquals(suffix, defaultSuffix);
	}
	
	private static boolean nullSafeEquals(String s1, String s2) {
		return ObjectUtils.nullSafeEquals(s1, s2)
				|| (!StringUtils.hasText(s1) && !StringUtils.hasText(s2));
	}
	
}<|MERGE_RESOLUTION|>--- conflicted
+++ resolved
@@ -20,10 +20,6 @@
 import org.riotfamily.common.util.Generics;
 import org.riotfamily.pages.model.Page;
 import org.riotfamily.pages.model.Site;
-<<<<<<< HEAD
-import org.riotfamily.pages.model.SiteMapItem;
-=======
->>>>>>> f7fb5553
 import org.springframework.util.ObjectUtils;
 import org.springframework.util.StringUtils;
 
@@ -62,13 +58,6 @@
 		return typeMap.get(name);
 	}
 	
-<<<<<<< HEAD
-	void addSystemPage(SystemPage page) {
-		systemPages.add(page);
-	}
-
-=======
->>>>>>> f7fb5553
 	void syncSystemPages() {
 		List<Site> sites = Site.findAll();
 		if (sites.isEmpty()) {
@@ -89,20 +78,10 @@
 		rootPage.sync(site);
 	}
 
-<<<<<<< HEAD
-	public List<PageType> getChildTypeOptions(SiteMapItem parent) {
-		List<PageType> options = null;
-		if (parent instanceof Page) {
-			options = getPageType((Page) parent).getChildTypes();
-		}
-		else {
-			options = rootTypes;
-=======
 	public List<PageType> getChildTypeOptions(Page parent) {
 		List<PageType> options = null;
 		if (parent instanceof Page) {
 			options = getPageType((Page) parent).getChildTypes();
->>>>>>> f7fb5553
 		}
 		if (options == null) {
 			options = Collections.emptyList();
@@ -122,19 +101,11 @@
 		return getPageType(page) instanceof SystemPage;
 	}
 
-<<<<<<< HEAD
-	public boolean canHaveChildren(SiteMapItem parent) {
-		return !getChildTypeOptions(parent).isEmpty();
-	}
-	
-	public boolean isValidChild(SiteMapItem parent, Page child) {
-=======
 	public boolean canHaveChildren(Page parent) {
 		return !getChildTypeOptions(parent).isEmpty();
 	}
 	
 	public boolean isValidChild(Page parent, Page child) {
->>>>>>> f7fb5553
 		return getChildTypeOptions(parent).contains(getPageType(child));
 	}
 	
