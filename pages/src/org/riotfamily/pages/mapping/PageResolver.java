/* Licensed under the Apache License, Version 2.0 (the "License");
 * you may not use this file except in compliance with the License.
 * You may obtain a copy of the License at
 *
 *     http://www.apache.org/licenses/LICENSE-2.0
 *
 * Unless required by applicable law or agreed to in writing, software
 * distributed under the License is distributed on an "AS IS" BASIS,
 * WITHOUT WARRANTIES OR CONDITIONS OF ANY KIND, either express or implied.
 * See the License for the specific language governing permissions and
 * limitations under the License.
 */
package org.riotfamily.pages.mapping;

import javax.servlet.http.HttpServletRequest;

import org.riotfamily.common.servlet.ServletUtils;
import org.riotfamily.common.util.FormatUtils;
import org.riotfamily.common.util.RiotLog;
<<<<<<< HEAD
import org.riotfamily.common.web.mapping.AttributePattern;
import org.riotfamily.common.web.util.ServletUtils;
=======
>>>>>>> f7fb5553
import org.riotfamily.pages.config.SitemapSchema;
import org.riotfamily.pages.model.Page;
import org.riotfamily.pages.model.PageAlias;
import org.riotfamily.pages.model.Site;
import org.springframework.util.StringUtils;

/**
 * @author Carsten Woelk [cwoelk at neteye dot de]
 * @author Felix Gnass [fgnass at neteye dot de]
 * @since 7.0
 */
public class PageResolver {
	
<<<<<<< HEAD
	public static final String PATH_ATTRIBUTE = PageResolver.class.getName() + ".path";

=======
>>>>>>> f7fb5553
	public static final String SITE_ATTRIBUTE = PageResolver.class.getName() + ".site";

	public static final String PAGE_ATTRIBUTE = PageResolver.class.getName() + ".page";

	private static final Object NOT_FOUND = new Object();
	
	private RiotLog log = RiotLog.get(PageResolver.class);

	private SitemapSchema sitemapSchema;
<<<<<<< HEAD
	
	
=======
	
	
>>>>>>> f7fb5553
	public PageResolver(SitemapSchema sitemapSchema) {
		this.sitemapSchema = sitemapSchema;
	}

	/**
	 * Returns the first Site that matches the given request. The PathCompleter
	 * is used to strip the servlet mapping from the request URI.
	 * @return The first matching Site, or <code>null</code> if no match is found
	 */
	public Site getSite(HttpServletRequest request) {
		Object site = request.getAttribute(SITE_ATTRIBUTE);
		if (site == null) {
			site = resolveSite(request);
			exposeSite((Site) site, request);
		}
		if (site == null || site == NOT_FOUND) {
			return null;
		}
		Site result = (Site) site;
		result.refreshIfDetached();
		return result; 
	}

	protected void exposeSite(Site site, HttpServletRequest request) {
		expose(site, request, SITE_ATTRIBUTE);
	}
	
	/**
	 * Returns the Page for the given request.
	 */
	public Page getPage(HttpServletRequest request) {
		Object page = request.getAttribute(PAGE_ATTRIBUTE);
		if (page == null) {
			page = resolvePage(request);
			exposePage((Page) page, request);
		}
		if (page == null || page == NOT_FOUND) {
			return null;
		}
		Page result = (Page) page;
		result.refreshIfDetached();
		return result;
	}
	
	protected void exposePage(Page page, HttpServletRequest request) {
		expose(page, request, PAGE_ATTRIBUTE);
	}
	
	/**
	 * Returns the previously resolved Page for the given request.
	 * <p>
	 * <strong>Note:</strong> This method does not perform any lookups itself.
	 * Only use this method if you are sure that 
	 * {@link #getPage(HttpServletRequest)} has been invoked before. 
	 */
	public static Page getResolvedPage(HttpServletRequest request) {
		Object page = request.getAttribute(PAGE_ATTRIBUTE);
		return page != NOT_FOUND ? (Page) page : null;
	}
	
	/**
	 * Returns the previously resolved Site for the given request.
	 * <p>
	 * <strong>Note:</strong> This method does not perform any lookups itself.
	 * Only use this method if you are sure that 
	 * {@link #getSite(HttpServletRequest)} has been invoked before. 
	 */
	public static Site getResolvedSite(HttpServletRequest request) {
		Object site = request.getAttribute(SITE_ATTRIBUTE);
		return site != NOT_FOUND ? (Site) site : null; 
	}

	/**
	 * Returns the Page which is requestable at the given URL. This may return
	 * <code>null</code> in case the given parameters do not match a page.
	 * 
	 * @param url url of the requestable page
	 * @param contextPath of the application in order to strip it
	 * @param fallbackSite in case the site can't be looked up, this site will
	 * 			be used to find the page
	 * @param pathCompleter in order to strip the servlet mapping
	 * @return the page matching the parameters or null if no page was found
	 */
	public Page resolvePage(String url, String contextPath, Site fallbackSite) {
		
		String host = ServletUtils.getHost(url);
		Site site = Site.loadByHostName(host);
		if (site == null) {
			log.debug("Could not find site for url '" + url + "'. Using fallback.");
			site = fallbackSite;
		}
		
		String path = ServletUtils.getPath(url);

		// Strip the contextPath if known
		if (StringUtils.startsWithIgnoreCase(path, contextPath)) {
			path = path.substring(contextPath.length());
		}
		if (path == null) {
			log.warn("The path is null. Can't continue.");
			return null;
		}
		path = getLookupPath(path);
		

		Page page = Page.loadBySiteAndPath(site, path);
		if (page == null) {
			log.debug("Haven't found a page for '" + site + path + "'. Trying to find a page through an alias.");
			PageAlias alias = PageAlias.loadBySiteAndPath(site, path);
			if (alias != null) {
				page = alias.getPage();
			}
		}
		
		log.debug("Page: " + page);

		return page;
	}	

	
	private Site resolveSite(HttpServletRequest request) {
		String hostName = request.getServerName();
		return Site.loadByHostName(hostName);
	}

	private Page resolvePage(HttpServletRequest request) {
		Site site = getSite(request);
		if (site == null) {
			return null;
		}
		String path = ServletUtils.getPathWithinApplication(request);
		String lookupPath = getLookupPath(path);
		Page page = Page.loadBySiteAndPath(site, lookupPath);
<<<<<<< HEAD
		if (page == null) {
			page = findWildcardPage(site, lookupPath);
		}
=======
>>>>>>> f7fb5553
		if (page == null || !page.isRequestable() 
				|| !sitemapSchema.suffixMatches(page, path)) {
			
			return null;
		}
		return page;
	}
	
	public String getLookupPath(HttpServletRequest request) {
		return getLookupPath(ServletUtils.getPathWithinApplication(request));
	}
	
	public String getLookupPath(String path) {
		return FormatUtils.stripExtension(path);
	}
	
	private void expose(Object object, HttpServletRequest request,
			String attributeName) {
		
		if (object == null) {
			object = NOT_FOUND;
			log.debug("Exposing 'NOT_FOUND' as '" + attributeName + "'");
		}
		else {
			log.debug("Exposing '" + object + "' as '" + attributeName + "'");
		}
		request.setAttribute(attributeName, object);
	}
	
	/**
	 * Resets all internally used attributes.
	 * @param request
	 */
	public static void resetAttributes(HttpServletRequest request) {
		request.removeAttribute(SITE_ATTRIBUTE);
		request.removeAttribute(PAGE_ATTRIBUTE);
	}
}<|MERGE_RESOLUTION|>--- conflicted
+++ resolved
@@ -17,11 +17,6 @@
 import org.riotfamily.common.servlet.ServletUtils;
 import org.riotfamily.common.util.FormatUtils;
 import org.riotfamily.common.util.RiotLog;
-<<<<<<< HEAD
-import org.riotfamily.common.web.mapping.AttributePattern;
-import org.riotfamily.common.web.util.ServletUtils;
-=======
->>>>>>> f7fb5553
 import org.riotfamily.pages.config.SitemapSchema;
 import org.riotfamily.pages.model.Page;
 import org.riotfamily.pages.model.PageAlias;
@@ -35,11 +30,6 @@
  */
 public class PageResolver {
 	
-<<<<<<< HEAD
-	public static final String PATH_ATTRIBUTE = PageResolver.class.getName() + ".path";
-
-=======
->>>>>>> f7fb5553
 	public static final String SITE_ATTRIBUTE = PageResolver.class.getName() + ".site";
 
 	public static final String PAGE_ATTRIBUTE = PageResolver.class.getName() + ".page";
@@ -49,13 +39,8 @@
 	private RiotLog log = RiotLog.get(PageResolver.class);
 
 	private SitemapSchema sitemapSchema;
-<<<<<<< HEAD
-	
-	
-=======
-	
-	
->>>>>>> f7fb5553
+	
+	
 	public PageResolver(SitemapSchema sitemapSchema) {
 		this.sitemapSchema = sitemapSchema;
 	}
@@ -189,12 +174,6 @@
 		String path = ServletUtils.getPathWithinApplication(request);
 		String lookupPath = getLookupPath(path);
 		Page page = Page.loadBySiteAndPath(site, lookupPath);
-<<<<<<< HEAD
-		if (page == null) {
-			page = findWildcardPage(site, lookupPath);
-		}
-=======
->>>>>>> f7fb5553
 		if (page == null || !page.isRequestable() 
 				|| !sitemapSchema.suffixMatches(page, path)) {
 			
