/* Licensed under the Apache License, Version 2.0 (the "License");
 * you may not use this file except in compliance with the License.
 * You may obtain a copy of the License at
 *
 *     http://www.apache.org/licenses/LICENSE-2.0
 *
 * Unless required by applicable law or agreed to in writing, software
 * distributed under the License is distributed on an "AS IS" BASIS,
 * WITHOUT WARRANTIES OR CONDITIONS OF ANY KIND, either express or implied.
 * See the License for the specific language governing permissions and
 * limitations under the License.
 */
package org.riotfamily.forms;

import java.beans.PropertyEditor;
import java.text.SimpleDateFormat;
import java.util.Collection;
import java.util.Date;
import java.util.Iterator;
import java.util.LinkedHashMap;
import java.util.Map;

import org.riotfamily.common.beans.property.SqlDateEditor;
import org.riotfamily.common.util.RiotLog;
import org.springframework.beans.InvalidPropertyException;
import org.springframework.beans.PropertyEditorRegistrar;
import org.springframework.beans.PropertyEditorRegistrySupport;
import org.springframework.beans.propertyeditors.CustomDateEditor;


/**
 * This class is used to bind a form element to the property of a bean. The
 * form element must implement the {@link org.riotfamily.forms.Editor}
 * interface.
 */
public abstract class AbstractEditorBinder extends PropertyEditorRegistrySupport
		implements EditorBinder {

	private RiotLog log = RiotLog.get(AbstractEditorBinder.class);

	/** List of {@link EditorBinding editor bindings} */
	private Map<String, EditorBinding> bindings = new LinkedHashMap<String, EditorBinding>();

	public AbstractEditorBinder() {
		registerDefaultEditors();
		registerCustomEditor(java.sql.Date.class,new SqlDateEditor());
		registerCustomEditor(Date.class, new CustomDateEditor(
				new SimpleDateFormat("yyyy-MM-dd"), false));
	}
	
	public abstract Class<?> getPropertyType(String path);
	
	public Map<String, EditorBinding> getBindings() {
		return this.bindings;
	}

	public EditorBinder replace(EditorBinder previousBinder) {
		if (previousBinder != null) {
			this.bindings = previousBinder.getBindings();
		}
		return this;
	}

	public void bind(Editor editor, String property) {
		log.debug("Binding " + editor + " to property " + property);
		if (bindings.containsKey(property)) {
			EditorBindingImpl eb = (EditorBindingImpl) bindings.get(property);
			eb.setEditor(editor);
			editor.setEditorBinding(eb);
		}
		else {
			EditorBinding eb = new EditorBindingImpl(editor, property);		
			bindings.put(property, eb);
			editor.setEditorBinding(eb);
		}
	}

	public Editor getEditor(String property) {
		if (property != null) {
			int i = property.indexOf('.');
			if (i != -1) {
				String nested = property.substring(i + 1);
				try {
					Editor editor = findEditorByProperty(property.substring(0, i));
					if (editor instanceof NestedEditor) {
						NestedEditor ne = (NestedEditor) editor;
						return ne.getEditor(nested);
					}
					else {
						throw new IllegalStateException("Editor for " + property 
								+ " must implement the NestedEditor interface");
					}
				}
				catch (InvalidPropertyException e) {
					//nested editor was not defined, fall back to direct binding
				}
			}
			return findEditorByProperty(property);
		}
		return null;
	}

	protected Editor findEditorByProperty(String property) {
		EditorBinding binding = bindings.get(property);
		if (binding != null) {
			return binding.getEditor();
		}		
		throw new InvalidPropertyException(getBeanClass(), property,
				"No editor bound to property");
	}

	public String[] getBoundProperties() {
		String[] props = new String[bindings.size()];		
		Iterator<String> it = bindings.keySet().iterator();
		for (int i = 0; it.hasNext(); i++) {			 
			props[i] = it.next();
		}
		return props;
	}

	public void registerPropertyEditors(
			Collection<PropertyEditorRegistrar> registrars) {
		
		if (registrars != null) {
<<<<<<< HEAD
			for (PropertyEditorRegistrar registrar : registrars) {
				registrar.registerCustomEditors(this);
			}
		}
	}
	
=======
			for (int i = 0; i < registrars.length; i++) {
				registrars[i].registerCustomEditors(this);
			}
		}
	}

	public void setBackingObject(Object backingObject) {
		setBackingObjectInternal(backingObject);
	}
	
	protected final void setBackingObjectInternal(Object backingObject) {
	}
	
>>>>>>> 5559fab9
	public void initEditors() {
		for (EditorBinding binding : bindings.values()) {
			Editor editor = binding.getEditor();
			Object value = null;
			if (isEditingExistingBean()) {
				value = getPropertyValue(binding.getProperty());
			}
			editor.setValue(value);
		}
	}

	public Object populateBackingObject() {
		for (EditorBinding binding : bindings.values()) {
			Editor editor = binding.getEditor();
			if (editor.isEnabled()) {
				Object value = editor.getValue();
				setPropertyValue(binding.getProperty(), value);
			}
		}
		return getBackingObject();
	}

	public PropertyEditor getPropertyEditor(Class<?> type, String propertyPath) {
		PropertyEditor pe = findCustomEditor(type, propertyPath);
		if (pe == null) {
			pe = getDefaultEditor(type);
		}
		return pe;
	}
	
	protected String getPropertyPath(Editor editor, String property) {
		EditorBinding parentBinding = findParentBinding(editor);
		if (parentBinding != null) {
			return parentBinding.getPropertyPath() + '.' + property;
		}
		return property;
	}
	
	private EditorBinding findParentBinding(Editor editor) {
		Element parent = editor.getParent();
		while (parent != null) {
			if (parent instanceof Editor) {
				Editor parentEditor = (Editor) parent;
				if (parentEditor.getEditorBinding() != null) {
					return parentEditor.getEditorBinding(); 
				}
			}
			parent = parent.getParent();
		}
		return null;
	}
	
	private class EditorBindingImpl implements EditorBinding {

		private Editor editor;

		private String property;
		
		public EditorBindingImpl(Editor editor,	String property) {
			this.editor = editor;
			this.property = property;
		}

		public EditorBinder getEditorBinder() {
			return AbstractEditorBinder.this;
		}

		public void setEditor(Editor editor) {
			this.editor = editor;
		}
		
		public Editor getEditor() {
			return editor;
		}

		public String getProperty() {
			return property;
		}
		
		public Object getValue() {
			return getPropertyValue(property);
		}
		
		public Class<?> getBeanClass() {
			return AbstractEditorBinder.this.getBeanClass();
		}
		
		public boolean isEditingExistingBean() {
			return AbstractEditorBinder.this.isEditingExistingBean();
		}
		
		public String getPropertyPath() {
			return AbstractEditorBinder.this.getPropertyPath(editor, property);
		}
				
		public Class<?> getPropertyType() {
			return AbstractEditorBinder.this.getPropertyType(property);
		}
		
		public PropertyEditor getPropertyEditor() {
			return AbstractEditorBinder.this.getPropertyEditor(
					getPropertyType(), getPropertyPath());
		}
		
	}

}<|MERGE_RESOLUTION|>--- conflicted
+++ resolved
@@ -122,28 +122,12 @@
 			Collection<PropertyEditorRegistrar> registrars) {
 		
 		if (registrars != null) {
-<<<<<<< HEAD
 			for (PropertyEditorRegistrar registrar : registrars) {
 				registrar.registerCustomEditors(this);
 			}
 		}
 	}
 	
-=======
-			for (int i = 0; i < registrars.length; i++) {
-				registrars[i].registerCustomEditors(this);
-			}
-		}
-	}
-
-	public void setBackingObject(Object backingObject) {
-		setBackingObjectInternal(backingObject);
-	}
-	
-	protected final void setBackingObjectInternal(Object backingObject) {
-	}
-	
->>>>>>> 5559fab9
 	public void initEditors() {
 		for (EditorBinding binding : bindings.values()) {
 			Editor editor = binding.getEditor();
