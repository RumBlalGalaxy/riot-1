/* Licensed under the Apache License, Version 2.0 (the "License");
 * you may not use this file except in compliance with the License.
 * You may obtain a copy of the License at
 *
 *     http://www.apache.org/licenses/LICENSE-2.0
 *
 * Unless required by applicable law or agreed to in writing, software
 * distributed under the License is distributed on an "AS IS" BASIS,
 * WITHOUT WARRANTIES OR CONDITIONS OF ANY KIND, either express or implied.
 * See the License for the specific language governing permissions and
 * limitations under the License.
 */
package org.riotfamily.forms.controller;

import java.util.Collection;
import java.util.List;
import java.util.Locale;

import javax.servlet.http.HttpServletRequest;
import javax.servlet.http.HttpServletResponse;

import org.riotfamily.common.freemarker.ResourceTemplateLoader;
import org.riotfamily.common.i18n.AdvancedMessageCodesResolver;
import org.riotfamily.common.i18n.MessageResolver;
import org.riotfamily.common.i18n.RiotMessageCodesResolver;
import org.riotfamily.common.servlet.ServletUtils;
import org.riotfamily.common.util.Generics;
import org.riotfamily.forms.FormContext;
import org.riotfamily.forms.OptionsModelAdapter;
import org.riotfamily.forms.TemplateRenderer;
import org.riotfamily.forms.options.ArrayOptionsModelAdapter;
import org.riotfamily.forms.options.CollectionOptionsModelAdapter;
import org.riotfamily.forms.options.DependentOptionsModelAdapter;
import org.springframework.beans.BeansException;
import org.springframework.beans.PropertyEditorRegistrar;
import org.springframework.beans.factory.BeanFactory;
import org.springframework.beans.factory.BeanFactoryAware;
import org.springframework.beans.factory.InitializingBean;
import org.springframework.beans.factory.ListableBeanFactory;
import org.springframework.beans.factory.support.AbstractBeanFactory;
import org.springframework.context.MessageSource;
import org.springframework.context.MessageSourceAware;
import org.springframework.context.ResourceLoaderAware;
import org.springframework.core.io.ResourceLoader;
import org.springframework.web.servlet.support.RequestContextUtils;

import freemarker.template.Configuration;

public final class FormContextFactory implements MessageSourceAware, 
		ResourceLoaderAware, BeanFactoryAware, InitializingBean {
	
	private MessageSource messageSource;

	private ResourceLoader resourceLoader;
	
	private AdvancedMessageCodesResolver messageCodesResolver;

	private TemplateRenderer templateRenderer;
	
	private String resourcePath = "/riot/resources";

	private Collection<PropertyEditorRegistrar> propertyEditorRegistrars;
	
	private List<OptionsModelAdapter> optionValuesAdapters = Generics.newArrayList();

	public FormContextFactory() {
		registerDefaultOptionValuesAdapters();
	}
	
	/**
	 * Sets the {@link AdvancedMessageCodesResolver} to be used. If not
	 * set, a {@link RiotMessageCodesResolver} will be used by default.
	 */
	public void setMessageCodesResolver(AdvancedMessageCodesResolver resolver) {
		this.messageCodesResolver = resolver;
	}
	
	/**
	 * Sets the {@link MessageSource} that is used to look up labels and
	 * error messages.
	 * 
	 * @see MessageSourceAware
	 */
	public void setMessageSource(MessageSource messageSource) {
		this.messageSource = messageSource;
	}

	/**
	 * Sets the {@link ResourceLoader} that is used to load the FreeMarker
	 * templates.
	 * 
	 * @see ResourceLoaderAware
	 */
	public void setResourceLoader(ResourceLoader resourceLoader) {
		this.resourceLoader = resourceLoader;
	}
	
	public void setBeanFactory(BeanFactory beanFactory) throws BeansException {
		if (beanFactory instanceof AbstractBeanFactory) {
			AbstractBeanFactory abf = (AbstractBeanFactory) beanFactory;
			this.propertyEditorRegistrars = abf.getPropertyEditorRegistrars();
		}
		if (beanFactory instanceof ListableBeanFactory) {
			ListableBeanFactory lbf = (ListableBeanFactory) beanFactory;
<<<<<<< HEAD
			optionValuesAdapters.addAll(SpringUtils.beansOfType(
					lbf, OptionsModelAdapter.class).values());			
=======
			optionValuesAdapters.addAll(lbf.getBeansOfType(
					OptionsModelAdapter.class).values());			
>>>>>>> f7fb5553
		}
	}
	
	private void registerDefaultOptionValuesAdapters() {
		optionValuesAdapters.add(new CollectionOptionsModelAdapter());
		optionValuesAdapters.add(new ArrayOptionsModelAdapter());
		optionValuesAdapters.add(new DependentOptionsModelAdapter());
	}
	
	public void setResourcePath(String resourcePath) {
		this.resourcePath = resourcePath;
	}
	
	public void setTemplateRenderer(TemplateRenderer templateRenderer) {
		this.templateRenderer = templateRenderer;
	}
	
	public void afterPropertiesSet() {
		if (templateRenderer == null) {
			Configuration configuration = new Configuration();
			ResourceTemplateLoader loader = new ResourceTemplateLoader();
			loader.setResourceLoader(resourceLoader);
			configuration.setTemplateLoader(loader);
			templateRenderer = new TemplateRenderer(configuration);
		}
		if (messageCodesResolver == null) {
			messageCodesResolver = new RiotMessageCodesResolver();
		}
	}
	
	public MessageResolver getMessageResolver(Locale locale) {
		return new MessageResolver(messageSource, messageCodesResolver, locale);
	}
	public FormContext createFormContext(HttpServletRequest request, 
			HttpServletResponse response) {

		Locale locale = RequestContextUtils.getLocale(request);
		MessageResolver messageResolver = getMessageResolver(locale);
		
		String contextPath = request.getContextPath();
		String formUrl = ServletUtils.getOriginatingRequestUri(request);
		return createFormContext(messageResolver, contextPath, formUrl);
	}
	
	public FormContext createFormContext(MessageResolver messageResolver,
			String contextPath, String formUrl) {
		
		return new DefaultFormContext(messageResolver, templateRenderer, 
				contextPath, resourcePath, formUrl,
				propertyEditorRegistrars, optionValuesAdapters);
	}

}<|MERGE_RESOLUTION|>--- conflicted
+++ resolved
@@ -102,13 +102,8 @@
 		}
 		if (beanFactory instanceof ListableBeanFactory) {
 			ListableBeanFactory lbf = (ListableBeanFactory) beanFactory;
-<<<<<<< HEAD
-			optionValuesAdapters.addAll(SpringUtils.beansOfType(
-					lbf, OptionsModelAdapter.class).values());			
-=======
 			optionValuesAdapters.addAll(lbf.getBeansOfType(
 					OptionsModelAdapter.class).values());			
->>>>>>> f7fb5553
 		}
 	}
 	
