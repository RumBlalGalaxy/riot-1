/* Licensed under the Apache License, Version 2.0 (the "License");
 * you may not use this file except in compliance with the License.
 * You may obtain a copy of the License at
 *
 *     http://www.apache.org/licenses/LICENSE-2.0
 *
 * Unless required by applicable law or agreed to in writing, software
 * distributed under the License is distributed on an "AS IS" BASIS,
 * WITHOUT WARRANTIES OR CONDITIONS OF ANY KIND, either express or implied.
 * See the License for the specific language governing permissions and
 * limitations under the License.
 */
package org.riotfamily.core.screen.list.command.impl;

<<<<<<< HEAD
=======
import org.riotfamily.core.dao.Constraints;
>>>>>>> f7fb5553
import org.riotfamily.core.dao.RiotDao;
import org.riotfamily.core.screen.list.command.CommandContext;
import org.riotfamily.core.screen.list.command.CommandResult;
import org.riotfamily.core.screen.list.command.Selection;
import org.riotfamily.core.screen.list.command.SelectionItem;
import org.riotfamily.core.screen.list.command.impl.dialog.YesNoCommand;
import org.riotfamily.core.screen.list.command.result.BatchResult;
import org.riotfamily.core.screen.list.command.result.NotificationResult;
import org.riotfamily.core.screen.list.command.result.RefreshListResult;

public class DeleteCommand extends YesNoCommand {

	public boolean isEnabled(CommandContext context, Selection selection) {
		if (selection.size() > 0) {
			RiotDao dao = context.getScreen().getDao();
<<<<<<< HEAD
			for (SelectionItem item : selection) {
				if (!dao.canDelete(item.getObject())) {
					return false;
=======
			if (dao instanceof Constraints) {
				Constraints cd = (Constraints) dao;
				for (SelectionItem item : selection) {
					if (!cd.canDelete(item.getObject())) {
						return false;
					}
>>>>>>> f7fb5553
				}
			}
			return true;
		}
		return false;
	}

	@Override
	protected String[] getCodes(CommandContext context, Selection selection) {
		return new String[] {
			"confirm.delete." + context.getScreen().getId(),
			"confirm.delete." + context.getScreen().getDao().getEntityClass(),
			"confirm.delete"
		};
	}
	
	protected Object[] getArgs(CommandContext context, Selection selection) {
		String label = null;
		if (selection.size() == 1) {
			label = context.getScreen().getItemLabel(selection.getSingleItem().getObject());
		}
		return new Object[] { selection.size(),	label };
	}
	
	protected String getDefaultMessage(CommandContext context, Selection selection) {
		return "Do you really want to delete {0,choice,1#\"{1}\"|1<the{0} selected items}?";
	}
	
	@Override
	protected CommandResult handleYes(CommandContext context,
			Selection selection, Object input) {
	
		Object[] args = getArgs(context, selection);
		for (SelectionItem item : selection) {
			context.getScreen().getDao().delete(item.getObject(), context.getParent());
		}
		return new BatchResult(
			new RefreshListResult(),
			new NotificationResult(context, this)
				.setDefaultMessage("{0,choice,1#Item \"{1}\"|1<{0} items} successfully deleted.")
				.setArgs(args));
	}

}<|MERGE_RESOLUTION|>--- conflicted
+++ resolved
@@ -12,10 +12,7 @@
  */
 package org.riotfamily.core.screen.list.command.impl;
 
-<<<<<<< HEAD
-=======
 import org.riotfamily.core.dao.Constraints;
->>>>>>> f7fb5553
 import org.riotfamily.core.dao.RiotDao;
 import org.riotfamily.core.screen.list.command.CommandContext;
 import org.riotfamily.core.screen.list.command.CommandResult;
@@ -31,18 +28,12 @@
 	public boolean isEnabled(CommandContext context, Selection selection) {
 		if (selection.size() > 0) {
 			RiotDao dao = context.getScreen().getDao();
-<<<<<<< HEAD
-			for (SelectionItem item : selection) {
-				if (!dao.canDelete(item.getObject())) {
-					return false;
-=======
 			if (dao instanceof Constraints) {
 				Constraints cd = (Constraints) dao;
 				for (SelectionItem item : selection) {
 					if (!cd.canDelete(item.getObject())) {
 						return false;
 					}
->>>>>>> f7fb5553
 				}
 			}
 			return true;
