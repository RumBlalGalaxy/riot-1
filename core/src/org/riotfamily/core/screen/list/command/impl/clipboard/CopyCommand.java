--- conflicted
+++ resolved
@@ -33,11 +33,7 @@
 	
 	@Override
 	public boolean isEnabled(CommandContext context, Selection selection) {
-<<<<<<< HEAD
-		CopyAndPasteEnabledDao dao = getDao(context.getScreen());
-=======
 		CopyAndPaste dao = getDao(context.getScreen());
->>>>>>> f7fb5553
 		for (SelectionItem item : selection) {
 			if (!dao.canCopy(item.getObject())) {
 				return false;
@@ -46,15 +42,9 @@
 		return true;
 	}
 	
-<<<<<<< HEAD
-	private CopyAndPasteEnabledDao getDao(ListScreen screen) {
-		Assert.isInstanceOf(CopyAndPasteEnabledDao.class, screen.getDao());
-		return (CopyAndPasteEnabledDao) screen.getDao();
-=======
 	private CopyAndPaste getDao(ListScreen screen) {
 		Assert.isInstanceOf(CopyAndPaste.class, screen.getDao());
 		return (CopyAndPaste) screen.getDao();
->>>>>>> f7fb5553
 	}
 	
 	public CommandResult execute(CommandContext context, Selection selection) {
@@ -69,11 +59,7 @@
 	public boolean canPaste(ListScreen source, Selection selection, 
 			CommandContext context, SelectionItem parentItem) {
 
-<<<<<<< HEAD
-		CopyAndPasteEnabledDao dao = getDao(context.getScreen());
-=======
 		CopyAndPaste dao = getDao(context.getScreen());
->>>>>>> f7fb5553
 		Object parent = getParent(parentItem, context);
 		
 		for (SelectionItem item : selection) {
@@ -88,11 +74,7 @@
 			CommandContext context, SelectionItem parentItem, 
 			NotificationResult notification) {
 		
-<<<<<<< HEAD
-		CopyAndPasteEnabledDao dao = getDao(context.getScreen());
-=======
 		CopyAndPaste dao = getDao(context.getScreen());
->>>>>>> f7fb5553
 		Object parent = getParent(parentItem, context);
 
 		for (SelectionItem item : selection) {
