--- conflicted
+++ resolved
@@ -57,16 +57,6 @@
 		public Object getObject() {
 			return null;
 		}
-<<<<<<< HEAD
-		
-		public void resetObject() {
-		}
-
-		public int getRowIndex() {
-			return -1;
-		}
-=======
->>>>>>> f7fb5553
 		
 		public void resetObject() {
 		}
