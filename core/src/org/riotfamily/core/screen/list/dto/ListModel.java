/* Licensed under the Apache License, Version 2.0 (the "License");
 * you may not use this file except in compliance with the License.
 * You may obtain a copy of the License at
 *
 *     http://www.apache.org/licenses/LICENSE-2.0
 *
 * Unless required by applicable law or agreed to in writing, software
 * distributed under the License is distributed on an "AS IS" BASIS,
 * WITHOUT WARRANTIES OR CONDITIONS OF ANY KIND, either express or implied.
 * See the License for the specific language governing permissions and
 * limitations under the License.
 */
package org.riotfamily.core.screen.list.dto;

import java.util.List;

import org.directwebremoting.annotations.DataTransferObject;
import org.directwebremoting.annotations.RemoteProperty;
import org.riotfamily.core.screen.list.ListParamsImpl;

@DataTransferObject
public class ListModel {

	@RemoteProperty
	private int itemsTotal;
	
	@RemoteProperty
	private int pageSize;

	@RemoteProperty
	private int currentPage;
	
	@RemoteProperty
	private int pages;

	@RemoteProperty
	private List<ListColumn> columns;
	
	@RemoteProperty
	private List<ListItem> items;
	
	@RemoteProperty
	private List<CommandButton> commandButtons;
	
	@RemoteProperty
	private boolean tree;
	
	@RemoteProperty
	private String filterFormHtml;
	
	@RemoteProperty
<<<<<<< HEAD
	private String cssClass;
=======
	private String expandedId;
>>>>>>> 70e00f4d

	public ListModel(List<ListItem> items, int itemsTotal, ListParamsImpl params) {
		this.items = items;
		this.itemsTotal = Math.max(itemsTotal, items.size());
		this.currentPage = params.getPage();
		this.pageSize = params.getPageSize();
		if (pageSize > 0) {
			pages = (int) itemsTotal / pageSize + 1;
			if (itemsTotal % pageSize == 0) {
				pages--;
			}
		}
	}

	public int getItemsTotal() {
		return itemsTotal;
	}

	public int getPageSize() {
		return pageSize;
	}

	public int getCurrentPage() {
		return currentPage;
	}

	public int getPages() {
		return pages;
	}

	public List<ListColumn> getColumns() {
		return columns;
	}

	public void setColumns(List<ListColumn> columns) {
		this.columns = columns;
	}

	public List<ListItem> getItems() {
		return items;
	}

	public void setItems(List<ListItem> items) {
		this.items = items;
	}

	public boolean isTree() {
		return tree;
	}
	
	public void setTree(boolean tree) {
		this.tree = tree;
	}
	
	public List<CommandButton> getCommandButtons() {
		return commandButtons;
	}

	public void setCommandButtons(List<CommandButton> commandButtons) {
		this.commandButtons = commandButtons;
	}

	public String getFilterFormHtml() {
		return filterFormHtml;
	}
	
	public void setFilterFormHtml(String filterFormHtml) {
		this.filterFormHtml = filterFormHtml;
	}
	
	public String getCssClass() {
		return cssClass;
	}
	
	public void setCssClass(String cssClass) {
		this.cssClass = cssClass;
	}

	public String getExpandedId() {
		return expandedId;
	}
	
	public void setExpandedId(String expandedId) {
		this.expandedId = expandedId;
	}
	
}<|MERGE_RESOLUTION|>--- conflicted
+++ resolved
@@ -49,11 +49,10 @@
 	private String filterFormHtml;
 	
 	@RemoteProperty
-<<<<<<< HEAD
 	private String cssClass;
-=======
+
+	@RemoteProperty
 	private String expandedId;
->>>>>>> 70e00f4d
 
 	public ListModel(List<ListItem> items, int itemsTotal, ListParamsImpl params) {
 		this.items = items;
