/* Licensed under the Apache License, Version 2.0 (the "License");
 * you may not use this file except in compliance with the License.
 * You may obtain a copy of the License at
 *
 *     http://www.apache.org/licenses/LICENSE-2.0
 *
 * Unless required by applicable law or agreed to in writing, software
 * distributed under the License is distributed on an "AS IS" BASIS,
 * WITHOUT WARRANTIES OR CONDITIONS OF ANY KIND, either express or implied.
 * See the License for the specific language governing permissions and
 * limitations under the License.
 */
package org.riotfamily.core.screen.list.service;

import java.io.PrintWriter;
import java.io.StringWriter;
import java.util.ArrayList;
import java.util.Collections;
import java.util.List;

import javax.servlet.http.HttpServletRequest;

import org.riotfamily.common.i18n.MessageResolver;
import org.riotfamily.common.util.Generics;
import org.riotfamily.core.dao.SingleRoot;
import org.riotfamily.core.dao.Tree;
import org.riotfamily.core.screen.list.ColumnConfig;
import org.riotfamily.core.screen.list.ListRenderContext;
import org.riotfamily.core.screen.list.dto.ListItem;
import org.riotfamily.core.security.AccessController;
import org.springframework.beans.BeanWrapper;
import org.springframework.beans.BeanWrapperImpl;
import org.springframework.beans.NullValueInNestedPathException;

/**
 * List service handler that handles the loading of list items. 
 * @author Felix Gnass [fgnass at neteye dot de]
 */
class ListItemLoader extends ChooserCommandHandler implements ListRenderContext {
	
	protected Tree tree;
	
	protected SingleRoot rootNodeTreeDao;
	
	ListItemLoader(ListService service, String key, 
			HttpServletRequest request) {
		
		super(service, key, request);
		if (dao instanceof Tree) {
			tree = (Tree) dao;
			if (dao instanceof SingleRoot) {
				rootNodeTreeDao = (SingleRoot) dao;
			}
		}
	}
	
	protected List<ListItem> createItems(String expandedId) {
		ListItem expanded = null;
		Object parent = loadExpandedParent(expandedId);
		if (parent != null) {
			while (parent != null) {
				List<ListItem> children = createChildItems(parent, expanded);
				expanded = createItem(parent, null);
				expanded.setChildren(children);
				parent = tree.getParentNode(parent);
			}
		}
		if (rootNodeTreeDao != null) {
			return Collections.singletonList(expanded);
		}
		List<ListItem> items = createChildItems(getParent(), expanded);
		return items;
	}
	
	private Object loadExpandedParent(String expandedId) {
		if (tree != null && expandedId != null) {
			Object object = dao.load(expandedId);
			return tree.getParentNode(object);
		}
		if (rootNodeTreeDao != null) {
			return rootNodeTreeDao.getRootNode(getParent());
		}
<<<<<<< HEAD
		ArrayList<ListItem> items = Generics.newArrayList(objects.size());
		Object next = i + 1 < expanded.length ? expanded[i + 1] : null;
		for (Object object : objects) {
			if (AccessController.isGranted("viewItem", object, screenContext)) {
				ListItem item = new ListItem();
				String objectId = dao.getObjectId(object);
				item.setObjectId(objectId);
				item.setParentNodeId(parentNodeId);
				item.setColumns(getColumns(object));
				item.setExpandable(isExpandable(object));
				if (object.equals(next)) {
					item.setChildren(createItems(expanded, i + 1, objectId));
				}
				item.setRowIndex(items.size());
				items.add(item);
=======
		return null;
	}
	
	protected List<ListItem> getChildren(String parentId) {
		Object parent = dao.load(parentId);
		List<ListItem> children = createChildItems(parent, null);
		createItem(parent, null).setChildren(children); // Initialize parentNodeId
		return children;
	}

	private List<ListItem> createChildItems(Object parent, ListItem expanded) {
		List<ListItem> items = Generics.newArrayList();
		for (Object child : dao.list(parent, getParams())) {
			if (AccessController.isGranted("viewItem", child, screenContext)) {
				items.add(createItem(child, expanded));
>>>>>>> 603aac45
			}
		}
		return items;
	}
	
	private ListItem createItem(Object object, ListItem expanded) {
		String id = dao.getObjectId(object);
		if (expanded != null && id.equals(expanded.getObjectId())) {
			return expanded;
		}
		ListItem item = new ListItem();
		item.setObjectId(id);
		item.setColumns(getColumns(object));
		item.setExpandable(isExpandable(object));
		return item;
	}
	
	/**
	 * Returns a List of HTML markup for each column.
	 */
	private List<String> getColumns(Object object) {
		ArrayList<String> result = Generics.newArrayList();
		BeanWrapper wrapper = new BeanWrapperImpl(object);
		for (ColumnConfig col : screen.getColumns()) {
			String propertyName = col.getProperty();
			Object value = null;
			if (propertyName != null) {
				try {
					value = wrapper.getPropertyValue(propertyName);
				}
				catch (NullValueInNestedPathException ex) {
				}
			}
			else {
				value = object;
			}
			StringWriter writer = new StringWriter();
			service.getRenderer(col).render(value, this, new PrintWriter(writer));
			result.add(writer.toString());
		}
		return result;
	}
		
	private boolean isExpandable(Object node) {
		if (dao instanceof Tree) {
			return ((Tree) dao).hasChildren(node, getParent(), state.getParams());
		}
		return false;
	}
	
	// ------------------------------------------------------------------------
	// Implementation of the RenderContext interface
	// ------------------------------------------------------------------------
	
	public String getContextPath() {
		return request.getContextPath();
	}
	
	@Override
	public MessageResolver getMessageResolver() {
		return messageResolver;
	}

}<|MERGE_RESOLUTION|>--- conflicted
+++ resolved
@@ -80,23 +80,6 @@
 		if (rootNodeTreeDao != null) {
 			return rootNodeTreeDao.getRootNode(getParent());
 		}
-<<<<<<< HEAD
-		ArrayList<ListItem> items = Generics.newArrayList(objects.size());
-		Object next = i + 1 < expanded.length ? expanded[i + 1] : null;
-		for (Object object : objects) {
-			if (AccessController.isGranted("viewItem", object, screenContext)) {
-				ListItem item = new ListItem();
-				String objectId = dao.getObjectId(object);
-				item.setObjectId(objectId);
-				item.setParentNodeId(parentNodeId);
-				item.setColumns(getColumns(object));
-				item.setExpandable(isExpandable(object));
-				if (object.equals(next)) {
-					item.setChildren(createItems(expanded, i + 1, objectId));
-				}
-				item.setRowIndex(items.size());
-				items.add(item);
-=======
 		return null;
 	}
 	
@@ -112,7 +95,6 @@
 		for (Object child : dao.list(parent, getParams())) {
 			if (AccessController.isGranted("viewItem", child, screenContext)) {
 				items.add(createItem(child, expanded));
->>>>>>> 603aac45
 			}
 		}
 		return items;
