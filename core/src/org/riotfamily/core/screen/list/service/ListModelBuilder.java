/* Licensed under the Apache License, Version 2.0 (the "License");
 * you may not use this file except in compliance with the License.
 * You may obtain a copy of the License at
 *
 *     http://www.apache.org/licenses/LICENSE-2.0
 *
 * Unless required by applicable law or agreed to in writing, software
 * distributed under the License is distributed on an "AS IS" BASIS,
 * WITHOUT WARRANTIES OR CONDITIONS OF ANY KIND, either express or implied.
 * See the License for the specific language governing permissions and
 * limitations under the License.
 */
package org.riotfamily.core.screen.list.service;

import java.io.PrintWriter;
import java.io.StringWriter;
import java.util.ArrayList;
import java.util.Iterator;
import java.util.List;
import java.util.Map;

import javax.servlet.http.HttpServletRequest;

import org.riotfamily.common.beans.property.PropertyUtils;
import org.riotfamily.common.util.FormatUtils;
import org.riotfamily.common.util.Generics;
import org.riotfamily.core.dao.Sortable;
import org.riotfamily.core.dao.Tree;
import org.riotfamily.core.screen.list.ColumnConfig;
import org.riotfamily.core.screen.list.ListParamsImpl;
import org.riotfamily.core.screen.list.dto.ListColumn;
import org.riotfamily.core.screen.list.dto.ListItem;
import org.riotfamily.core.screen.list.dto.ListModel;
import org.riotfamily.forms.controller.FormContextFactory;

/**
 * List service handler that builds the complete list model, including column 
 * headings.
 * @author Felix Gnass [fgnass at neteye dot de]
 */
public class ListModelBuilder extends ListItemLoader {

	private FormContextFactory formContextFactory;
	
	public ListModelBuilder(ListService service, String key, 
			HttpServletRequest request) {
		
		super(service, key, request);
		formContextFactory = service.getFormContextFactory();
	}
	
	public ListModel buildModel() {
		return buildModel(null);
	}
	
	public ListModel buildModel(String expandedId) {
		if (state.getFilterForm() != null) {
			if (!state.isInitialized()) {
				state.setFormContext(formContextFactory.createFormContext(
						messageResolver, getContextPath(), null));
			}
		}
		List<ListItem> items = createItems(expandedId);
		ListParamsImpl params = state.getParams();
		int itemsTotal = dao.getListSize(getParent(), params);
		params.adjust(itemsTotal);
		
		ListModel model = new ListModel(items, itemsTotal, params);
		model.setColumns(createColumns());
		model.setCommandButtons(createButtons());
		model.setTree(dao instanceof Tree);
<<<<<<< HEAD
		model.setCssClass(screen.getId());
=======
		model.setExpandedId(expandedId);
>>>>>>> 70e00f4d
		//model.setInstantAction(chooser || singleAction);
		
		if (state.getFilterForm() != null) {
			StringWriter writer = new StringWriter();
			state.getFilterForm().render(new PrintWriter(writer));
			model.setFilterFormHtml(writer.toString());
		}
		
		return model;
	}
	
	public ListModelBuilder gotoPage(int page) {
		state.getParams().setPage(page);
		return this;
	}
	
	public ListModelBuilder sort(String property) {
		ColumnConfig col = screen.findColumn(property);
		state.getParams().orderBy(property, col.isAscending(), col.isCaseSensitive());
		return this;
	}
	
	public ListModelBuilder filter(Map<String, String> filter) {
		state.setFilter(filter);
		return this;
	}
	
	private List<ListColumn> createColumns() {
		ListParamsImpl params = state.getParams();
		ArrayList<ListColumn> listColumns = Generics.newArrayList();
		Iterator<ColumnConfig> it = screen.getColumns().iterator();
		int i = 0;
		while (it.hasNext()) {
			ColumnConfig config = it.next();
			ListColumn column = new ListColumn();
			column.setProperty(config.getProperty());
			column.setHeading(getHeading(config.getProperty(), config.getLookupLevel(), i++));
			column.setSortable(canSortBy(config));
			column.setCssClass(FormatUtils.toCssClass(config.getProperty()));
			if (params.hasOrder() && params.getPrimaryOrder()
					.getProperty().equals(config.getProperty())) {

				column.setSorted(true);
				column.setAscending(params.getPrimaryOrder().isAscending());
			}
			listColumns.add(column);
		}
		return listColumns;
	}
	
	private boolean canSortBy(ColumnConfig column) {
		if (column.isSortable() && dao instanceof Sortable) {
			return ((Sortable) dao).canSortBy(column.getProperty());
		}
		return false;
	}
	
	private String getHeading(String property, int lookupLevel, int columnIndex) {
		return getHeading(dao.getEntityClass(), property, 
				lookupLevel, columnIndex);
	}

	private String getHeading(Class<?> clazz, String property, 
			int lookupLevel, int columnIndex) {
		
		if (property == null) {	
			return messageResolver.getPropertyLabelWithoutDefault(
					screen.getId(), clazz, String.valueOf(columnIndex));			
		}
		if (clazz != null) {
			String root = property;
			int pos = property.indexOf('.');
			if (pos > 0) {
				root = property.substring(0, pos);
			}
			if (lookupLevel > 1) {
				clazz = PropertyUtils.getPropertyType(clazz, root);
				if (pos > 0) {
					String nestedProperty = property.substring(pos + 1);
					return getHeading(clazz, nestedProperty, 
							lookupLevel - 1, columnIndex);
				}
				else {
					return messageResolver.getClassLabel(null, clazz);
				}
			}
			else if (lookupLevel == 0) {
				return messageResolver.getPropertyLabel(screen.getId(), clazz, root);
			}
		}
		return messageResolver.getPropertyLabel(screen.getId(), clazz, property);
	}
	
}<|MERGE_RESOLUTION|>--- conflicted
+++ resolved
@@ -69,11 +69,8 @@
 		model.setColumns(createColumns());
 		model.setCommandButtons(createButtons());
 		model.setTree(dao instanceof Tree);
-<<<<<<< HEAD
 		model.setCssClass(screen.getId());
-=======
 		model.setExpandedId(expandedId);
->>>>>>> 70e00f4d
 		//model.setInstantAction(chooser || singleAction);
 		
 		if (state.getFilterForm() != null) {
