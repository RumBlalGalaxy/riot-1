/* Licensed under the Apache License, Version 2.0 (the "License");
 * you may not use this file except in compliance with the License.
 * You may obtain a copy of the License at
 *
 *     http://www.apache.org/licenses/LICENSE-2.0
 *
 * Unless required by applicable law or agreed to in writing, software
 * distributed under the License is distributed on an "AS IS" BASIS,
 * WITHOUT WARRANTIES OR CONDITIONS OF ANY KIND, either express or implied.
 * See the License for the specific language governing permissions and
 * limitations under the License.
 */
package org.riotfamily.core.screen;

import java.util.List;

import javax.servlet.http.HttpServletRequest;

import org.riotfamily.common.mapping.HandlerUrlUtils;
import org.riotfamily.common.util.Generics;
import org.riotfamily.core.dao.Hierarchy;
import org.riotfamily.core.dao.RiotDao;

public class ScreenContext {

	private static final String REQUEST_ATTR = "context";
	
	private RiotScreen screen;

	private RiotDao dao;
	
	private HttpServletRequest request;
	
	private String objectId;
	
	private String parentId;
	
	private boolean nestedTreeItem;
	
	private Object object;
	
	private Object parent;
	
	public ScreenContext(RiotScreen screen, HttpServletRequest request,
			String objectId, String parentId, boolean nestedTreeItem) {
		
		this.screen = screen;
		this.request = request;
		this.objectId = objectId;
		this.parentId = parentId;
		this.nestedTreeItem = nestedTreeItem;
		this.dao = ScreenUtils.getDao(screen);
	}
	
	public ScreenContext(RiotScreen screen, Object object, 
			Object parent, boolean nestedTreeItem, 
			ScreenContext other) {
		
		this.screen = screen;
		this.object = object;
		this.parent = parent;
		this.nestedTreeItem = nestedTreeItem;
		this.request = other.request;
		this.dao = ScreenUtils.getDao(screen);
	}
	
	public void expose() {
		request.setAttribute(REQUEST_ATTR, this);
	}
	
	public String getObjectId() {
		if (objectId == null && object != null) {
			objectId = dao.getObjectId(object);
		}
		return objectId;
	}

	public void setObjectId(String objectId) {
		this.objectId = objectId;
	}

	public String getParentId() {
		if (parentId == null && getParent() != null) {
			if (nestedTreeItem) {
				parentId = dao.getObjectId(parent);
			}
			else {
				ListScreen parentList = ScreenUtils.getParentListScreen(screen);
				if (parentList != null) {
					parentId = parentList.getDao().getObjectId(parent);
				}
			}
		}
		return parentId;
	}

	public boolean isNestedTreeItem() {
		return nestedTreeItem;
	}

	public RiotScreen getScreen() {
		return screen;
	}
	
	public RiotDao getDao() {
		return dao;
	}
	
	public HttpServletRequest getRequest() {
		return request;
	}

	public ScreenContext createParentContext() {
		RiotScreen parentScreen = screen.getParentScreen();
		if (parentScreen == null) {
			return null;
		}
		if (screen instanceof ListScreen) {
			return new ScreenContext(parentScreen, getParent(), null, false, this);
		}
		if (getObject() == null) {
			if (nestedTreeItem) {
				return new ScreenContext(parentScreen, getParent(), null, false, this);		
			}
			return new ScreenContext(parentScreen, null, getParent(), false, this);
		}
		return new ScreenContext(parentScreen, getObject(), null, false, this);
	}
	
	public ScreenContext createNewItemContext(Object parentTreeItem) {
		boolean nested = parentTreeItem != null;
		Object newParent = nested ? parentTreeItem : getParent();
		RiotScreen itemScreen = ScreenUtils.getListScreen(screen).getItemScreen();
		return new ScreenContext(itemScreen, null, newParent, nested, this);
	}
	
	public ScreenContext createItemContext(Object item) {
		RiotScreen itemScreen = ScreenUtils.getListScreen(screen).getItemScreen();
		if (itemScreen instanceof ListScreen) {
			return new ScreenContext(itemScreen, null, item, false, this);
		}
		return new ScreenContext(itemScreen, item, null, false, this);
	}
	
	public ScreenContext createChildContext(RiotScreen screen) {
		return new ScreenContext(screen, null, getObject(), false, this);
	}
	
	public String getListStateKey() {
		return ScreenUtils.getListScreen(getScreen()).getListStateKey(this);
	}
	
	public void setObject(Object object) {
		this.object = object;
	}
	
	public Object getObject() {
		if (object == null && objectId != null) {
			object = dao.load(objectId);
		}
		return object;
	}
	
	public Object getParent() {
		if (parent == null) {
			if (parentId != null) {
				if (nestedTreeItem) {
					parent = dao.load(parentId);
				}
				else {
					ListScreen parentList = ScreenUtils.getParentListScreen(screen);
					parent = parentList.getDao().load(parentId);
				}
			}
			else if (getObject() != null) {
				if (dao instanceof Hierarchy) {
					parent = ((Hierarchy) dao).getParent(object);
				}
			}
		}
		return parent;
	}
	
	public String getTitle() {
		return screen.getTitle(this);
	}
	
	public String getUrl() {
		return HandlerUrlUtils.getContextRelativeUrl(request, screen.getId(), this);
	}
	
	public ScreenLink getLink() {
<<<<<<< HEAD
		boolean isNew = objectId == null && screen instanceof ItemScreen; 
=======
		boolean isNew = object == null && objectId == null && screen instanceof ItemScreen; 
>>>>>>> f7fb5553
		return new ScreenLink(getTitle(), getUrl(), screen.getIcon(), isNew);
	}
	
	public List<ScreenLink> getPath() {
		List<ScreenLink> path = Generics.newArrayList();
		ScreenContext ctx = this;
		while (ctx != null) {
			path.add(0, ctx.getLink());
			ctx = ctx.createParentContext();
		}
		return path;
	}
	
	public static ScreenContext get(HttpServletRequest request) {
		return (ScreenContext) request.getAttribute(REQUEST_ATTR);
	}

}<|MERGE_RESOLUTION|>--- conflicted
+++ resolved
@@ -190,11 +190,7 @@
 	}
 	
 	public ScreenLink getLink() {
-<<<<<<< HEAD
-		boolean isNew = objectId == null && screen instanceof ItemScreen; 
-=======
 		boolean isNew = object == null && objectId == null && screen instanceof ItemScreen; 
->>>>>>> f7fb5553
 		return new ScreenLink(getTitle(), getUrl(), screen.getIcon(), isNew);
 	}
 	
