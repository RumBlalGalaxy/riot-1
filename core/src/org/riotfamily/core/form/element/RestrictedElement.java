/* Licensed under the Apache License, Version 2.0 (the "License");
 * you may not use this file except in compliance with the License.
 * You may obtain a copy of the License at
 *
 *     http://www.apache.org/licenses/LICENSE-2.0
 *
 * Unless required by applicable law or agreed to in writing, software
 * distributed under the License is distributed on an "AS IS" BASIS,
 * WITHOUT WARRANTIES OR CONDITIONS OF ANY KIND, either express or implied.
 * See the License for the specific language governing permissions and
 * limitations under the License.
 */
package org.riotfamily.core.form.element;

import org.riotfamily.core.security.AccessController;
import org.riotfamily.forms.element.AbstractConditionalElement;

/**
 * @since 6.5
 */
public class RestrictedElement extends AbstractConditionalElement {
	
<<<<<<< HEAD
	private boolean readOnly = true;

	@Override
	public void setReadOnly(boolean readOnly) {
		this.readOnly = readOnly;
	}
	
	@Override
	protected boolean isEditable() {
		if (readOnly) {
			return false;
		}
		return AccessController.isGranted("editProperty", getEditor());
=======
	@Override
	protected boolean isEditable() {
		return AccessController.isGranted("editProperty", 
				getEditor().getEditorBinding().getProperty(),
				getEditor());
>>>>>>> 603aac45
	}
}<|MERGE_RESOLUTION|>--- conflicted
+++ resolved
@@ -20,26 +20,10 @@
  */
 public class RestrictedElement extends AbstractConditionalElement {
 	
-<<<<<<< HEAD
-	private boolean readOnly = true;
-
-	@Override
-	public void setReadOnly(boolean readOnly) {
-		this.readOnly = readOnly;
-	}
-	
-	@Override
-	protected boolean isEditable() {
-		if (readOnly) {
-			return false;
-		}
-		return AccessController.isGranted("editProperty", getEditor());
-=======
 	@Override
 	protected boolean isEditable() {
 		return AccessController.isGranted("editProperty", 
 				getEditor().getEditorBinding().getProperty(),
 				getEditor());
->>>>>>> 603aac45
 	}
 }