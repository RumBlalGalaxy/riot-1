--- conflicted
+++ resolved
@@ -75,11 +75,7 @@
 		if (user != null) {
 			for (AuthorizationPolicy policy : policies) {
 				Permission permission = policy.getPermission(user, action, object, context);
-<<<<<<< HEAD
-				if (permission == Permission.GRANTED) {
-=======
 				if (permission == GRANTED || permission == REQUESTABLE) {
->>>>>>> 603aac45
 					return true;
 				}
 				else if (permission == DENIED) {
@@ -99,17 +95,6 @@
 	public static void assertIsGranted(String action, Object object, Object context) 
 			throws PermissionDeniedException {
 		
-<<<<<<< HEAD
-		RiotUser subject = getCurrentUser();
-		if (subject != null) {
-			for (AuthorizationPolicy policy : policies) {
-				if (policy instanceof AssertionPolicy) {
-					AssertionPolicy assertionPolicy = (AssertionPolicy) policy;
-					assertionPolicy.assertIsGranted(subject, action, object, context);
-				}
-				else if (policy.getPermission(subject, action, object, context) == Permission.DENIED) {
-					throw new PermissionDeniedException(subject, action, object, policy);
-=======
 		RiotUser user = getCurrentUser();
 		if (user != null) {
 			for (AuthorizationPolicy policy : policies) {
@@ -124,7 +109,6 @@
 					Assert.isInstanceOf(InteractivePolicy.class, policy);
 					String url = ((InteractivePolicy) policy).getPermissionRequestUrl(user, action, object, context);
 					throw new PermissionDeniedException(user, action, object, context, policy, url);
->>>>>>> 603aac45
 				}
 			}
 		}
