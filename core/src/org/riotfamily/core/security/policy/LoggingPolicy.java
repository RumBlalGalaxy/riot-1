/* Licensed under the Apache License, Version 2.0 (the "License");
 * you may not use this file except in compliance with the License.
 * You may obtain a copy of the License at
 *
 *     http://www.apache.org/licenses/LICENSE-2.0
 *
 * Unless required by applicable law or agreed to in writing, software
 * distributed under the License is distributed on an "AS IS" BASIS,
 * WITHOUT WARRANTIES OR CONDITIONS OF ANY KIND, either express or implied.
 * See the License for the specific language governing permissions and
 * limitations under the License.
 */
package org.riotfamily.core.security.policy;

import org.riotfamily.core.security.auth.RiotUser;
import org.slf4j.Logger;
import org.slf4j.LoggerFactory;

/**
 * A logging policy for debugging purposes.
 * 
 * @since 6.5
 * @author Alf Werder [alf dot werder at artundweise dot de]
 */
public class LoggingPolicy implements AssertionPolicy {
	
    private Logger log = LoggerFactory.getLogger(LoggingPolicy.class);
    
	private int order = org.springframework.core.Ordered.HIGHEST_PRECEDENCE;
	
    public int getOrder() {
		return this.order;
	}
	
    public void setOrder(int order) {
		this.order = order;
	}

	public Permission getPermission(RiotUser user, String action, Object object, Object context) {
<<<<<<< HEAD
		if (log.isTraceEnabled()) {
        	log.trace(getMessage(action, object, context));
        }
        return Permission.ABSTAIN;
    }
	
	public void assertIsGranted(RiotUser user, String action, Object object, Object context)
			throws PermissionDeniedException {
		
		if (log.isDebugEnabled()) {
        	log.debug(getMessage(action, object, context));
        }
	}
	
=======
		if (log.isDebugEnabled()) {
        	log.debug(getMessage(action, object, context));
        }
        return Permission.ABSTAIN;
    }
		
>>>>>>> 603aac45
	private String getMessage(String action, Object object, Object context) {
		return String.format("action: %s, object: %s, context: %s", action, object, context);
	}

}<|MERGE_RESOLUTION|>--- conflicted
+++ resolved
@@ -22,7 +22,7 @@
  * @since 6.5
  * @author Alf Werder [alf dot werder at artundweise dot de]
  */
-public class LoggingPolicy implements AssertionPolicy {
+public class LoggingPolicy implements AuthorizationPolicy {
 	
     private Logger log = LoggerFactory.getLogger(LoggingPolicy.class);
     
@@ -37,29 +37,12 @@
 	}
 
 	public Permission getPermission(RiotUser user, String action, Object object, Object context) {
-<<<<<<< HEAD
-		if (log.isTraceEnabled()) {
-        	log.trace(getMessage(action, object, context));
-        }
-        return Permission.ABSTAIN;
-    }
-	
-	public void assertIsGranted(RiotUser user, String action, Object object, Object context)
-			throws PermissionDeniedException {
-		
-		if (log.isDebugEnabled()) {
-        	log.debug(getMessage(action, object, context));
-        }
-	}
-	
-=======
 		if (log.isDebugEnabled()) {
         	log.debug(getMessage(action, object, context));
         }
         return Permission.ABSTAIN;
     }
 		
->>>>>>> 603aac45
 	private String getMessage(String action, Object object, Object context) {
 		return String.format("action: %s, object: %s, context: %s", action, object, context);
 	}
