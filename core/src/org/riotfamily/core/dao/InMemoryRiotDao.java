/* Licensed under the Apache License, Version 2.0 (the "License");
 * you may not use this file except in compliance with the License.
 * You may obtain a copy of the License at
 *
 *     http://www.apache.org/licenses/LICENSE-2.0
 *
 * Unless required by applicable law or agreed to in writing, software
 * distributed under the License is distributed on an "AS IS" BASIS,
 * WITHOUT WARRANTIES OR CONDITIONS OF ANY KIND, either express or implied.
 * See the License for the specific language governing permissions and
 * limitations under the License.
 */
package org.riotfamily.core.dao;

import java.util.ArrayList;
import java.util.Collection;

import org.riotfamily.common.beans.property.PropertyUtils;
import org.riotfamily.common.util.Generics;
import org.springframework.beans.PropertyAccessor;
import org.springframework.beans.support.PropertyComparator;
import org.springframework.dao.DataAccessException;
import org.springframework.dao.RecoverableDataAccessException;
import org.springframework.util.StringUtils;

public abstract class InMemoryRiotDao extends RiotDaoAdapter 
		implements Sortable, Searchable {

	private String[] searchableProperties;

	public void setSearch(String search) {
		searchableProperties = StringUtils.tokenizeToStringArray(search, " ,\t\r\n");
	}
	
	public String[] getSearchableProperties() {
		return searchableProperties;
	}
	
	public boolean canSortBy(String property) {
		return true;
	}
	
	@Override
	public int getListSize(Object parent, ListParams params)
			throws DataAccessException {
		
		try {
			return listInternal(parent).size();
		}
		catch (Exception e) {
			throw new RecoverableDataAccessException(e.getMessage(), e);
		}
	}
	
	@Override
	public Collection<?> list(Object parent, ListParams params)
			throws DataAccessException {
		
		try {
			Collection<?> items = listInternal(parent);
			ArrayList<Object> list = Generics.newArrayList(items.size());
			for (Object item : items) {
				if (filterMatches(item, params) && searchMatches(item, params)) {
					list.add(item);
				}
			}
			if (params.getOrder() != null && params.getOrder().size() > 0) {
				Order order = params.getOrder().get(0);
				PropertyComparator.sort(list, order);
			}
			
			if (params.getPageSize() > 0) {
				int end = params.getOffset() + params.getPageSize();
<<<<<<< HEAD
				if (end >= list.size()) {
					if (list.size() > 0) {
						end = list.size() - 1;
					}
					else {
						end = 0;
					}
=======
				if (end > list.size()) {
					end = list.size();
>>>>>>> 376323b8
				}
				return list.subList(params.getOffset(), end);
			}
			return list;
		}
		catch (Exception e) {
			throw new RecoverableDataAccessException(e.getMessage(), e);
		}
	}
	
	protected boolean filterMatches(Object item, ListParams params) {
		if (params.getFilteredProperties() != null) {
			PropertyAccessor itemAccessor = PropertyUtils.createAccessor(item);
			PropertyAccessor filterAccessor = PropertyUtils.createAccessor(params.getFilter());
			for (String prop : params.getFilteredProperties()) {
				Object filterValue = filterAccessor.getPropertyValue(prop);
				if (filterValue != null) {
					Object itemValue = itemAccessor.getPropertyValue(prop);
					if (itemValue instanceof Collection<?>) {
						Collection<?> c = (Collection<?>) itemValue;
						if (!c.contains(filterValue)) {
							return false;
						}
					}
					else if (!filterValue.equals(itemValue)) {
						return false;
					}
				}
			}
		}
		return true;
	}
	
	protected boolean searchMatches(Object item, ListParams params) {
		if (params.getSearch() == null) {
			return true;
		}
		PropertyAccessor itemAccessor = PropertyUtils.createAccessor(item);
		for (String prop : getSearchableProperties()) {
			Object itemValue = itemAccessor.getPropertyValue(prop);
			if (itemValue != null && itemValue.toString().indexOf(params.getSearch()) >= 0) {
				return true;
			}
		}
		return false;
	}
	
	protected abstract Collection<?> listInternal(Object parent) throws Exception;
	
}<|MERGE_RESOLUTION|>--- conflicted
+++ resolved
@@ -71,18 +71,8 @@
 			
 			if (params.getPageSize() > 0) {
 				int end = params.getOffset() + params.getPageSize();
-<<<<<<< HEAD
-				if (end >= list.size()) {
-					if (list.size() > 0) {
-						end = list.size() - 1;
-					}
-					else {
-						end = 0;
-					}
-=======
 				if (end > list.size()) {
 					end = list.size();
->>>>>>> 376323b8
 				}
 				return list.subList(params.getOffset(), end);
 			}
