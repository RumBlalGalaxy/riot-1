--- conflicted
+++ resolved
@@ -114,7 +114,7 @@
 			<#local text = c.getMessage(code) />
 		</#if>
 		<#local attributes = addErrorClass(attributes, field, errorClass) />
-		<label for="${for}"${c.joinAttributes(attributes)}>${text?html}</label>
+		<label for="${for}"${c.joinAttributes(attributes)}>${text}</label>
 	</#compress>
 </#macro>
 
@@ -180,11 +180,7 @@
 <#macro checkbox field id=field errorClass="error" value="true" attributes...>
 	<#compress>
 		<#local attributes = addErrorClass(attributes, field, errorClass) />
-<<<<<<< HEAD
-		<input type="checkbox" name="${field}" id="${id}" value="${value?html}"<@check formMacroHelper.getValue(field)! == value />${c.joinAttributes(attributes)} />
-=======
 		<input type="checkbox" name="${field}" id="${id}" value="${value?html}"<@check formMacroHelper.isSelected(field, value) />${c.joinAttributes(attributes)} />
->>>>>>> ea342616
 		<input type="hidden" name="_${field}" value="on"/>
 	</#compress>
 </#macro>
@@ -197,19 +193,11 @@
 		<#local attributes = addErrorClass(attributes, field, errorClass) />
 		<@listOptions field options valueProperty labelProperty messagePrefix ; value, label, checked, id>
 			<#if labelFirst>
-<<<<<<< HEAD
 				<label for="${id}"${c.joinAttributes(attributes)}>${label?html}</label>
 				<input type="checkbox" name="${field}" id="${id}" value="${value?html}"<@check checked/>${c.joinAttributes(attributes)} />		
 			<#else>
 				<input type="checkbox" name="${field}" id="${id}" value="${value?html}"<@check checked/>${c.joinAttributes(attributes)} />
 				<label for="${id}"${c.joinAttributes(attributes)}>${label?html}</label>
-=======
-				<label for="${id}"${c.joinAttributes(attributes)}>${label}</label>
-				<input type="checkbox" name="${field}" id="${id}" value="${value?html}"<@check checked/>${c.joinAttributes(attributes)} />		
-			<#else>
-				<input type="checkbox" name="${field}" id="${id}" value="${value?html}"<@check checked/>${c.joinAttributes(attributes)} />
-				<label for="${id}"${c.joinAttributes(attributes)}>${label}</label>
->>>>>>> ea342616
 			</#if>
 		</@listOptions>
 		<input type="hidden" name="_${field}" value="on" />
@@ -224,19 +212,11 @@
 		<#local attributes = addErrorClass(attributes, field, errorClass) />
 		<@listOptions field options valueProperty labelProperty messagePrefix ; value, label, checked, id>
 			<#if labelFirst>
-<<<<<<< HEAD
 				<label for="${id}">${label?html}</label>
 				<input type="radio" name="${field}" id="${id}" value="${value?html}"<@check checked/> />
 			<#else>			
 				<input type="radio" name="${field}" id="${id}" value="${value?html}"<@check checked/> />
 				<label for="${id}">${label?html}</label>
-=======
-				<label for="${id}"${c.joinAttributes(attributes)}>${label}</label>
-				<input type="radio" name="${field}" id="${id}" value="${value?html}"<@check checked/>${c.joinAttributes(attributes)} />
-			<#else>			
-				<input type="radio" name="${field}" id="${id}" value="${value?html}"<@check checked/>${c.joinAttributes(attributes)} />
-				<label for="${id}"${c.joinAttributes(attributes)}>${label}</label>
->>>>>>> ea342616
 			</#if>		
 		</@listOptions>
 	</#compress>
@@ -310,11 +290,7 @@
   --> 
 <#macro option value label=value selected=false attributes...>
 	<#compress>
-<<<<<<< HEAD
-		<option value="${value?html}"<#if selected> selected="selected"</#if>${c.joinAttributes(attributes)}>${label?html}</option>
-=======
 		<option value="${value?html}"<#if selected> selected="selected"</#if>${c.joinAttributes(attributes)}>${label}</option>
->>>>>>> ea342616
 	</#compress>
 </#macro>
 
