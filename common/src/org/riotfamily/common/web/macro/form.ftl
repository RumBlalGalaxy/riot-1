--- conflicted
+++ resolved
@@ -246,13 +246,8 @@
 <#macro listOptions field options valueProperty="" labelProperty="" messagePrefix="">
 	<#if options?is_hash>
 		<#list options?keys as option>			
-<<<<<<< HEAD
 			<#local selected = formMacroHelper.isSelected(field, option, valueProperty) />
-			<#nested option?html, options[option]?html, selected, field + '-' + option_index />
-=======
-			<#local selected = formMacroHelper.isSelected(field, option) />
 			<#nested option, options[option], selected, field + '-' + option_index />
->>>>>>> 456dc632
 		</#list>
 	<#else>
 	    <#list options as option>
@@ -279,13 +274,8 @@
 	    		<#local optionLabel = c.getMessage(messagePrefix + optionLabel) />
 	    	</#if>
 	    	
-<<<<<<< HEAD
 	    	<#local selected = formMacroHelper.isSelected(field, optionValue, valueProperty) />
-	    	<#nested optionValue?html, optionLabel?html, selected, field + '-' + option_index />
-=======
-	    	<#local selected = formMacroHelper.isSelected(field, optionValue) />
 	    	<#nested optionValue, optionLabel, selected, field + '-' + option_index />
->>>>>>> 456dc632
 	    </#list>
 	</#if>
 </#macro>
