--- conflicted
+++ resolved
@@ -21,7 +21,6 @@
 import org.hibernate.Query;
 import org.hibernate.Session;
 import org.hibernate.SessionFactory;
-import org.riotfamily.common.log.RiotLog;
 import org.springframework.dao.DataAccessException;
 import org.springframework.orm.hibernate3.SessionFactoryUtils;
 
@@ -241,28 +240,6 @@
 	}
 	
 	/**
-<<<<<<< HEAD
-=======
-	 * Re-attaches the given instance. The method first tries to call 
-	 * Session.update() which will fail if persistent instance with the same
-	 * identifier has already been loaded in the session. In that case the
-	 * state of the detached object is merged into the persistent instance
-	 * using Session.merge(). Therefore callers should continue working with 
-	 * the returned object. 
-	 */
-	public<T> T reattach(T object) throws DataAccessException {
-		try {
-			getSession().update(object);
-			return object;
-		}
-		catch (NonUniqueObjectException e) {
-			RiotLog.get(this).warn("** Update failed - performing merge", e);
-			return merge(object);
-		}
-	}
-
-	/**
->>>>>>> 5559fab9
 	 * Obtain the specified lock leve upon the given object.
 	 * @see Session#lock(Object, LockMode)
 	 */
